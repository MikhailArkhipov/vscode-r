--- conflicted
+++ resolved
@@ -9,13 +9,10 @@
     <ClCompile Include="eval.cpp" />
     <ClCompile Include="host.cpp" />
     <ClCompile Include="msvcrt.cpp" />
-<<<<<<< HEAD
     <ClCompile Include="detours.cpp" />
-=======
     <ClCompile Include="exports.cpp" />
     <ClCompile Include="grdevicesxaml.cpp" />
     <ClCompile Include="grdeviceside.cpp" />
->>>>>>> d7462a62
   </ItemGroup>
   <ItemGroup>
     <ClInclude Include="stdafx.h" />
@@ -30,14 +27,11 @@
     <ClInclude Include="host.h" />
     <ClInclude Include="msvcrt.h" />
     <ClInclude Include="resource.h" />
-<<<<<<< HEAD
     <ClInclude Include="detours.h" />
-=======
     <ClInclude Include="exports.h" />
     <ClInclude Include="grdevices.h" />
     <ClInclude Include="grdevicesxaml.h" />
     <ClInclude Include="grdeviceside.h" />
->>>>>>> d7462a62
   </ItemGroup>
   <ItemGroup>
     <None Include="packages.config" />
