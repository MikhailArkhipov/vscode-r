/* ****************************************************************************
*
* Copyright (c) Microsoft Corporation. All rights reserved.
*
*
* This file is part of Microsoft R Host.
*
* Microsoft R Host is free software: you can redistribute it and/or modify
* it under the terms of the GNU General Public License as published by
* the Free Software Foundation, either version 2 of the License, or
* (at your option) any later version.
*
* Microsoft R Host is distributed in the hope that it will be useful,
* but WITHOUT ANY WARRANTY; without even the implied warranty of
* MERCHANTABILITY or FITNESS FOR A PARTICULAR PURPOSE.  See the
* GNU General Public License for more details.
*
* You should have received a copy of the GNU General Public License
* along with Microsoft R Host.  If not, see <http://www.gnu.org/licenses/>.
*
* ***************************************************************************/

#include "stdafx.h"
#include "log.h"
#include "xamlbuilder.h"
#include "host.h"
#include "eval.h"
#include "util.h"
#include "grdevices.h"
#include "exports.h"

namespace rhost {
    namespace grdevices {
        namespace ide {
            class plot {
            public:
                plot(pDevDesc dd, plot* source_plot = nullptr);
                virtual ~plot();

                boost::uuids::uuid get_id() const;
                void set_pending_render();
                bool has_pending_render() const;
                bool pending_render_timeout_elapsed() const;
                void render(bool save_snapshot);
                void render_empty();
                void render_from_display_list();
                void render_from_snapshot();
                void set_snapshot(const rhost::util::protected_sexp& snapshot);

            private:
                void create_snapshot();
                void remove_snapshot_render_file();

            private:
                boost::uuids::uuid _plot_id;
                pDevDesc _device_desc;
                bool _has_pending_render;
                boost::posix_time::ptime _last_pending_render_time;
                double _snapshot_render_width;
                double _snapshot_render_height;
                fs::path _snapshot_render_filename;
                rhost::util::protected_sexp _snapshot;
            };

            class plot_history {
            public:
                plot_history(pDevDesc dd);

                plot* get_active() const;
                plot* get_plot(const boost::uuids::uuid& plot_id);
                bool select(const boost::uuids::uuid& plot_id);
                void move_next();
                void move_previous();

                void new_page();
                void append(std::unique_ptr<plot> plot);
                void clear();
                void remove(const boost::uuids::uuid& plot_id);

                void resize(double width, double height, double resolution);
                void render_from_snapshot();

                int plot_count() const;
                int active_plot_index() const;

            private:
                std::vector<std::unique_ptr<plot>>::iterator _active_plot;
                std::vector<std::unique_ptr<plot>> _plots;
                pDevDesc _device_desc;
                bool _replaying;

                class replay_mode {
                public:
                    replay_mode(plot_history& history)
                        : _history(history) {
                        _history._replaying = true;
                    }

                    ~replay_mode() {
                        _history._replaying = false;
                    }
                private:
                    plot_history& _history;
                };
            };

            class ide_device : public graphics_device {
            public:
                static std::unique_ptr<ide_device> create(const boost::uuids::uuid& device_id, std::string device_type, double width, double height, double resolution);
                static void copy_device_attributes(pDevDesc source_dd, pDevDesc target_dd);

                ide_device(pDevDesc dd, const boost::uuids::uuid& device_id, std::string device_type, double width, double height, double resolution);
                virtual ~ide_device();

                boost::signals2::signal<void(ide_device*)> closed;

            public:
                virtual void activate();
                virtual void circle(double x, double y, double r, pGEcontext gc);
                virtual void clip(double x0, double x1, double y0, double y1);
                virtual void close();
                virtual void deactivate();
                virtual Rboolean locator(double *x, double *y);
                virtual void line(double x1, double y1, double x2, double y2, const pGEcontext gc);
                virtual void metric_info(int c, const pGEcontext gc, double* ascent, double* descent, double* width);
                virtual void mode(int mode);
                virtual void new_page(const pGEcontext gc);
                virtual void polygon(int n, double *x, double *y, const pGEcontext gc);
                virtual void polyline(int n, double *x, double *y, const pGEcontext gc);
                virtual void rect(double x0, double y0, double x1, double y1, const pGEcontext gc);
                virtual void path(double *x, double *y, int npoly, int *nper, Rboolean winding, const pGEcontext gc);
                virtual void raster(unsigned int *raster, int w, int h, double x, double y, double width, double height, double rot, Rboolean interpolate, const pGEcontext gc);
                virtual SEXP cap();
                virtual void size(double *left, double *right, double *bottom, double *top);
                virtual double str_width(const char *str, const pGEcontext gc);
                virtual void text(double x, double y, const char *str, double rot, double hadj, const pGEcontext gc);
                virtual void on_exit();
                virtual Rboolean new_frame_confirm();
                virtual void text_utf8(double x, double y, const char *str, double rot, double hadj, const pGEcontext gc);
                virtual double str_width_utf8(const char *str, const pGEcontext gc);
                virtual void event_helper(int code);
                virtual int hold_flush(int level);

            public:
                boost::uuids::uuid get_id() const;
                plot* get_plot(const boost::uuids::uuid& plot_id);
                plot* copy_plot_from(ide_device *source_device, const boost::uuids::uuid& source_plot_id);
                void render_request(bool immediately);
                void resize(double width, double height, double resolution);
                double width() const { return _width; }
                double height() const { return _height; }
                fs::path save();
                fs::path save_empty();
                void send_clear();
                void send(const boost::uuids::uuid& plot_id, const fs::path& filename);

                bool history_select(const boost::uuids::uuid& plot_id, bool force_render);
                void history_next();
                void history_previous();
                void history_clear();
                void history_remove(const boost::uuids::uuid& plot_id);

                int plot_count() const;
                int active_plot_index() const;
                plot* active_plot() const;

                void select();
                void delete_file_device();
                void output_and_kill_file_device();

            private:
<<<<<<< HEAD
                fs::path get_render_file_path();
                pDevDesc get_or_create_file_device();
                pDevDesc create_file_device();
                void sync_file_device();
                void set_pending_render();

                static pDevDesc create_file_device(const std::string& device_type, const fs::path& filename, double width, double height, double resolution);
=======
                std::tr2::sys::path get_render_file_path();
                devdesc_wrapper get_or_create_file_device();
                devdesc_wrapper create_file_device();
                void sync_file_device();
                void set_pending_render();

                static devdesc_wrapper create_file_device(const std::string& device_type, const std::tr2::sys::path& filename, double width, double height, double resolution);
>>>>>>> a082816a

            private:
                boost::uuids::uuid _device_id;
                double _width;
                double _height;
                double _resolution;
                bool _debug;
                pDevDesc _file_device;
                std::string _file_device_type;
                fs::path _file_device_filename;
                plot_history _history;
            };

            class current_device_restorer {
            private:
                int _device_num;
            public:
                current_device_restorer() {
                    rhost::util::errors_to_exceptions([&] {
                        _device_num = Rf_curDevice();
                    });
                }

                ~current_device_restorer() {
                    rhost::util::errors_to_exceptions([&] {
                        Rf_selectDevice(_device_num);
                    });
                }
            };

            static std::vector<ide_device*> devices;
            static boost::uuids::random_generator uuid_generator;

            ///////////////////////////////////////////////////////////////////////
            // Ide device plot
            ///////////////////////////////////////////////////////////////////////

            plot::plot(pDevDesc dd, plot* source_plot) :
                _plot_id(uuid_generator()),
                _device_desc(dd),
                _snapshot(source_plot ? source_plot->_snapshot : nullptr),
                _has_pending_render(false) {
            }

            plot::~plot() {
                remove_snapshot_render_file();
            }

            void plot::remove_snapshot_render_file() {
                if (!_snapshot_render_filename.empty()) {
                    try {
<<<<<<< HEAD
                        fs::remove(_snapshot_render_filename);
                    } catch (const fs::filesystem_error&) {
=======
                        std::tr2::sys::remove(_snapshot_render_filename);
                    }
                    catch (const std::tr2::sys::filesystem_error&) {
>>>>>>> a082816a
                    }
                }
            }

            boost::uuids::uuid plot::get_id() const {
                return _plot_id;
            }

            void plot::set_pending_render() {
                _has_pending_render = true;
                _last_pending_render_time = boost::posix_time::ptime(boost::posix_time::second_clock::local_time());
            }

            bool plot::has_pending_render() const {
                return _has_pending_render;
            }

            bool plot::pending_render_timeout_elapsed() const {
                auto now = boost::posix_time::second_clock::local_time();
                auto elapsed = now - _last_pending_render_time;
                return elapsed.total_milliseconds() >= 50;
            }

            void plot::render_empty() {
                auto xdd = reinterpret_cast<ide_device*>(_device_desc->deviceSpecific);
                auto path = xdd->save_empty();

                remove_snapshot_render_file();

                _snapshot_render_filename = path;
                xdd->send(_plot_id, path);
            }

            void plot::render(bool save_snapshot) {
                if (!has_pending_render()) {
                    return;
                }

                _has_pending_render = false;

                auto xdd = reinterpret_cast<ide_device*>(_device_desc->deviceSpecific);
                auto path = xdd->save();

                remove_snapshot_render_file();

                if (path.empty()) {
                    return;
                }

                _snapshot_render_filename = path;
                _snapshot_render_width = xdd->width();
                _snapshot_render_height = xdd->height();

                if (save_snapshot) {
                    create_snapshot();
                }

                xdd->send(_plot_id, path);
            }

            void plot::render_from_display_list() {
                rhost::util::errors_to_exceptions([&] {
                    pGEDevDesc ge_dev_desc = Rf_desc2GEDesc(_device_desc);
                    GEplayDisplayList(ge_dev_desc);
                });

                render(true);
            }

            void plot::render_from_snapshot() {
                auto xdd = reinterpret_cast<ide_device*>(_device_desc->deviceSpecific);
                xdd->output_and_kill_file_device();

                try {
                    rhost::util::errors_to_exceptions([&] {
                        auto snapshot = _snapshot.get();
                        if (snapshot != nullptr && snapshot != R_UnboundValue && snapshot != R_NilValue) {
                            pGEDevDesc ge_dev_desc = Rf_desc2GEDesc(_device_desc);
                            GEplaySnapshot(snapshot, ge_dev_desc);
                        }
                        else {
                            render_empty();
                        }
                    });
                }
                catch (rhost::util::r_error&) {
                    render_empty();
                }
            }

            void plot::set_snapshot(const rhost::util::protected_sexp& snapshot) {
                rhost::util::errors_to_exceptions([&] {
                    SEXP klass = Rf_protect(Rf_mkString("recordedplot"));
                    Rf_classgets(snapshot.get(), klass);

                    _snapshot = Rf_duplicate(snapshot.get());

                    Rf_unprotect(1);
                });
            }

            void plot::create_snapshot() {
                rhost::util::errors_to_exceptions([&] {
                    pGEDevDesc ge_dev_desc = Rf_desc2GEDesc(_device_desc);
                    _snapshot = GEcreateSnapshot(ge_dev_desc);
                });
            }

            ///////////////////////////////////////////////////////////////////////
            // Ide device plot history
            ///////////////////////////////////////////////////////////////////////

            plot_history::plot_history(pDevDesc dd) :
                _device_desc(dd),
                _replaying(false) {
                _active_plot = _plots.begin();
            }

            plot* plot_history::get_active() const {
                if (_active_plot == _plots.end()) {
                    return nullptr;
                }

                return (*_active_plot).get();
            }

            plot* plot_history::get_plot(const boost::uuids::uuid& plot_id) {
                auto plot = find_if(_plots.begin(), _plots.end(), [&](auto& p) { return p->get_id() == plot_id; });
                return (plot != _plots.end()) ? (*plot).get() : nullptr;
            }

            bool plot_history::select(const boost::uuids::uuid& plot_id) {
                if (_active_plot != _plots.end() && (*_active_plot)->get_id() == plot_id) {
                    return false;
                }

                auto plot = find_if(_plots.begin(), _plots.end(), [&](auto& p) { return p->get_id() == plot_id; });
                if (plot != _plots.end()) {
                    _active_plot = plot;
                    return true;
                }

                return false;
            }

            void plot_history::move_next() {
                auto end = _plots.end();
                if (_active_plot != end) {
                    auto next = std::next(_active_plot);
                    if (next != end) {
                        _active_plot = next;
                    }
                }
            }

            void plot_history::move_previous() {
                if (_active_plot != _plots.begin()) {
                    _active_plot--;
                }
            }

            void plot_history::new_page() {
                if (!_replaying) {
                    auto previous_plot = get_active();
                    if (previous_plot != nullptr) {
                        pGEDevDesc ge_dev_desc = Rf_desc2GEDesc(_device_desc);
                        util::protected_sexp snapshot(ge_dev_desc->savedSnapshot);
                        if (previous_plot->has_pending_render()) {
                            previous_plot->set_snapshot(snapshot);
                            previous_plot->render(false);
                        }
                    }

                    // Create a plot object for this new page
                    append(std::make_unique<plot>(_device_desc));
                }
            }

            void plot_history::append(std::unique_ptr<plot> p) {
                _plots.push_back(std::move(p));
                _active_plot = std::prev(_plots.end(), 1);
            }

            void plot_history::clear() {
                _plots.clear();
                _active_plot = _plots.begin();
            }

            void plot_history::remove(const boost::uuids::uuid& plot_id) {
                auto plot = find_if(_plots.begin(), _plots.end(), [&](auto& p) { return p->get_id() == plot_id; });
                if (plot != _plots.end()) {
                    _active_plot = _plots.erase(plot);
                    // erase() returns an iterator that points to end() when removing the last item
                    // so adjust it to point to the new last item, if one is available
                    if (_active_plot == _plots.end() && _plots.size() > 0) {
                        _active_plot--;
                    }
                }
            }

            void plot_history::resize(double width, double height, double resolution) {
                auto plot = get_active();
                if (plot != nullptr) {
                    if (plot->has_pending_render()) {
                        auto replay = replay_mode(*this);
                        auto plot = _active_plot->get();
                        plot->render_from_display_list();
                    }
                    else {
                        render_from_snapshot();
                    }
                }
            }

            void plot_history::render_from_snapshot() {
                auto replay = replay_mode(*this);
                auto plot = _active_plot->get();
                if (plot != nullptr) {
                    plot->render_from_snapshot();
                }
            }

            int plot_history::plot_count() const {
                return (int)_plots.size();
            }

            int plot_history::active_plot_index() const {
                if (_active_plot == _plots.end()) {
                    return -1;
                }

                int index = static_cast<int>(_active_plot - _plots.begin());
                return index;
            }

            ///////////////////////////////////////////////////////////////////////
            // Ide device
            ///////////////////////////////////////////////////////////////////////

            std::unique_ptr<ide_device> ide_device::create(const boost::uuids::uuid& device_id, std::string device_type, double width, double height, double resolution) {
<<<<<<< HEAD
                pDevDesc dd = static_cast<pDevDesc>(calloc(1, sizeof(DevDesc)));
=======
                pDevDesc dd = static_cast<pDevDesc>(devdesc_wrapper::allocate());
>>>>>>> a082816a

                auto xdd = std::make_unique<ide_device>(dd, device_id, device_type, width, height, resolution);

                pDevDesc file_dd = xdd->create_file_device().get_pDevDesc();

                xdd.get()->_file_device = file_dd;

                // Our ide device needs to look like an instance of the 
                // file device, so we copy most of its attributes
                // (don't overwrite the callbacks that are already assigned).
                copy_device_attributes(file_dd, dd);

                devdesc_wrapper dw(dd);
                dw.set_displayListOn(R_TRUE);
                dw.set_canGenMouseDown(R_FALSE);
                dw.set_canGenMouseMove(R_FALSE);
                dw.set_canGenMouseUp(R_FALSE);
                dw.set_canGenKeybd(R_FALSE);
                dw.set_canGenIdle(R_FALSE);

                dw.set_deviceSpecific(xdd.get());

                return xdd;
            }

            void ide_device::copy_device_attributes(pDevDesc source_dd, pDevDesc target_dd) {
                devdesc_wrapper td(target_dd);
                devdesc_wrapper sd(source_dd);

                td.set_left(sd.get_left());
                td.set_right(sd.get_right());
                td.set_bottom(sd.get_bottom());
                td.set_top(sd.get_top());

                td.set_clipLeft(sd.get_clipLeft());
                td.set_clipRight(sd.get_clipRight());
                td.set_clipBottom(sd.get_clipBottom());
                td.set_clipTop(sd.get_clipTop());

                td.set_xCharOffset(sd.get_xCharOffset());
                td.set_yCharOffset(sd.get_yCharOffset());
                td.set_yLineBias(sd.get_yLineBias());

                td.set_ipr(0, sd.get_ipr(0));
                td.set_ipr(1, sd.get_ipr(1));
                td.set_cra(0, sd.get_cra(0));
                td.set_cra(1, sd.get_cra(1));
                td.set_gamma(sd.get_gamma());

                td.set_canClip(sd.get_canClip());
                td.set_canChangeGamma(sd.get_canChangeGamma());
                td.set_canHAdj(sd.get_canHAdj());

                td.set_startps(sd.get_startps());
                td.set_startcol(sd.get_startcol());
                td.set_startfill(sd.get_startfill());
                td.set_startlty(sd.get_startlty());
                td.set_startfont(sd.get_startfont());
                td.set_startgamma(sd.get_startgamma());

                td.set_hasTextUTF8(sd.get_hasTextUTF8());
                td.set_wantSymbolUTF8(sd.get_wantSymbolUTF8());
                td.set_useRotatedTextInContour(sd.get_useRotatedTextInContour());

                td.set_haveTransparency(sd.get_haveTransparency());
                td.set_haveTransparentBg(sd.get_haveTransparentBg());
                td.set_haveRaster(sd.get_haveRaster());
                td.set_haveCapture(sd.get_haveCapture());
                td.set_haveLocator(sd.get_haveLocator());
            }

            void ide_device::activate() {
            }

            void ide_device::circle(double x, double y, double r, pGEcontext gc) {
                auto dev = get_or_create_file_device();
                auto f = dev.get_circle();
                if (f != nullptr) {
                    f(x, y, r, gc, dev.get_pDevDesc());
                }
            }

            void ide_device::clip(double x0, double x1, double y0, double y1) {
                auto dev = get_or_create_file_device();
                auto f = dev.get_clip();
                if (f != nullptr) {
                    f(x0, x1, y0, y1, dev.get_pDevDesc());
                }
            }

            void ide_device::close() {
                auto device_name(boost::uuids::to_string(_device_id));
                rhost::host::with_cancellation([&] {
                    rhost::host::send_notification(
                        "!PlotDeviceDestroy",
                        rhost::util::Rchar_to_utf8(device_name)
                    );
                });

                delete_file_device();

                closed(this);
                delete this;
            }

            void ide_device::deactivate() {
            }

            Rboolean ide_device::locator(double *x, double *y) {
                *x = 0;
                *y = 0;
                Rboolean clicked = R_FALSE;

                rhost::host::with_cancellation([&] {
                    auto device_name(boost::uuids::to_string(_device_id));
                    auto msg = rhost::host::send_request_and_get_response("?Locator", rhost::util::to_utf8_json(device_name.c_str()));
                    auto args = msg.json();
                    if (args.size() != 3 || !args[0].is<bool>() || !args[1].is<double>() || !args[2].is<double>()) {
                        rhost::log::fatal_error("Locator response is malformed. It must have 3 elements: bool, double, double.");
                    }

                    auto& result_clicked = args[0].get<bool>();
                    auto& result_x = args[1].get<double>();
                    auto& result_y = args[2].get<double>();
                    *x = result_x;
                    *y = result_y;
                    clicked = result_clicked ? R_TRUE : R_FALSE;
                });

                return clicked;
            }

            void ide_device::line(double x1, double y1, double x2, double y2, const pGEcontext gc) {
                auto dev = get_or_create_file_device();
                auto f = dev.get_line();
                if (f != nullptr) {
                    f(x1, y1, x2, y2, gc, dev.get_pDevDesc());
                }
            }

            void ide_device::metric_info(int c, const pGEcontext gc, double* ascent, double* descent, double* width) {
                *ascent = 0;
                *descent = 0;
                *width = 0;

                auto dev = get_or_create_file_device();
                auto f = dev.get_metricInfo();
                if (f != nullptr) {
                    f(c, gc, ascent, descent, width, dev.get_pDevDesc());
                }
            }

            void ide_device::mode(int mode) {
                auto dev = get_or_create_file_device();
                auto f = dev.get_mode();
                if (f != nullptr) {
                    f(mode, dev.get_pDevDesc());
                }

                set_pending_render();
            }

            void ide_device::new_page(const pGEcontext gc) {
                _history.new_page();

                auto dev = get_or_create_file_device();
                auto f = dev.get_newPage();
                if (f != nullptr) {
                    f(gc, dev.get_pDevDesc());
                }
            }

            void ide_device::polygon(int n, double *x, double *y, const pGEcontext gc) {
                auto dev = get_or_create_file_device();
                auto f = dev.get_polygon();
                if (f != nullptr) {
                    f(n, x, y, gc, dev.get_pDevDesc());
                }
            }

            void ide_device::polyline(int n, double *x, double *y, const pGEcontext gc) {
                auto dev = get_or_create_file_device();
                auto f = dev.get_polyline();
                if (f != nullptr) {
                    f(n, x, y, gc, dev.get_pDevDesc());
                }
            }

            void ide_device::rect(double x0, double y0, double x1, double y1, const pGEcontext gc) {
                auto dev = get_or_create_file_device();
                auto f = dev.get_rect();
                if (f != nullptr) {
                    f(x0, y0, x1, y1, gc, dev.get_pDevDesc());
                }
            }

            void ide_device::path(double *x, double *y, int npoly, int *nper, Rboolean winding, const pGEcontext gc) {
                auto dev = get_or_create_file_device();
                auto f = dev.get_path();
                if (f != nullptr) {
                    f(x, y, npoly, nper, winding, gc, dev.get_pDevDesc());
                }
            }

            void ide_device::raster(unsigned int *raster, int w, int h, double x, double y, double width, double height, double rot, Rboolean interpolate, const pGEcontext gc) {
                auto dev = get_or_create_file_device();
                auto f = dev.get_raster();
                if (f != nullptr) {
                    f(raster, w, h, x, y, width, height, rot, interpolate, gc, dev.get_pDevDesc());
                }
            }

            SEXP ide_device::cap() {
                return R_NilValue;
            }

            void ide_device::size(double *left, double *right, double *bottom, double *top) {
                auto dev = get_or_create_file_device();
                auto f = dev.get_size();
                if (f != nullptr) {
                    f(left, right, bottom, top, dev.get_pDevDesc());
                }
            }

            double ide_device::str_width(const char *str, const pGEcontext gc) {
                double width = 0;

                auto dev = get_or_create_file_device();
                auto f = dev.get_strWidth();
                if (f != nullptr) {
                    width = f(str, gc, dev.get_pDevDesc());
                }
                return width;
            }

            void ide_device::text(double x, double y, const char *str, double rot, double hadj, const pGEcontext gc) {
                auto dev = get_or_create_file_device();
                auto f = dev.get_text();
                if (f != nullptr) {
                    f(x, y, str, rot, hadj, gc, dev.get_pDevDesc());
                }
            }

            void ide_device::on_exit() {
            }

            Rboolean ide_device::new_frame_confirm() {
                return R_FALSE;
            }

            void ide_device::text_utf8(double x, double y, const char *str, double rot, double hadj, const pGEcontext gc) {
                auto dev = get_or_create_file_device();
                auto f = dev.get_textUTF8();
                if (f != nullptr) {
                    f(x, y, str, rot, hadj, gc, dev.get_pDevDesc());
                }
            }

            double ide_device::str_width_utf8(const char *str, const pGEcontext gc) {
                double width = 0;

                auto dev = get_or_create_file_device();
                auto f = dev.get_strWidthUTF8();
                if (f != nullptr) {
                    width = f(str, gc, dev.get_pDevDesc());
                }

                return width;
            }

            void ide_device::event_helper(int code) {
            }

            int ide_device::hold_flush(int level) {
                return 0;
            }

            boost::uuids::uuid ide_device::get_id() const {
                return _device_id;
            }

            void ide_device::render_request(bool immediately) {
                auto plot = _history.get_active();
                if (plot != nullptr) {
                    if (plot->has_pending_render()) {
                        if (immediately || plot->pending_render_timeout_elapsed()) {
                            plot->render(true);
                        }
                    }
                }
            }

            plot* ide_device::get_plot(const boost::uuids::uuid& plot_id) {
                return _history.get_plot(plot_id);
            }

            plot* ide_device::copy_plot_from(ide_device *source_device, const boost::uuids::uuid& source_plot_id) {
                auto source_plot = source_device->get_plot(source_plot_id);
                if (source_plot == nullptr) {
                    return nullptr;
                }

                auto target_plot(std::make_unique<plot>(dev.get_pDevDesc(), source_plot));
                auto plot = target_plot.get();

                _history.append(std::move(target_plot));

                return plot;
            }

            void ide_device::select() {
                rhost::util::errors_to_exceptions([&] {
                    auto num = Rf_ndevNumber(dev.get_pDevDesc());
                    Rf_selectDevice(num);
                });
            }

            void ide_device::resize(double width, double height, double resolution) {
                output_and_kill_file_device();

                _width = width;
                _height = height;
                _resolution = resolution;

                // Recreate the file device to obtain its new attributes,
                // based on the new width/height/resolution.
                _file_device = create_file_device().get_pDevDesc();

                // Update the ide device with attributes based
                // on the new width/height/resolution, so that 
                // future plots on this device are calculated correctly.
                // https://github.com/Microsoft/RTVS/issues/2017
                copy_device_attributes(_file_device, dev.get_pDevDesc());

                delete_file_device();

                _history.resize(width, height, resolution);
            }

            fs::path ide_device::save() {
                auto path = _file_device_filename;
                sync_file_device();
                output_and_kill_file_device();
                return path;
            }

            fs::path ide_device::save_empty() {
                auto path = get_render_file_path();
                std::ofstream empty_file(path.make_preferred().string());
                empty_file.close();
                return path;
            }

            void ide_device::send_clear() {
                // send an 'empty' plot to ide to clear the plot window
                send(boost::uuids::uuid(), fs::path(""));
            }

            void ide_device::send(const boost::uuids::uuid& plot_id, const fs::path& filename) {
                auto path_copy(filename);
                auto plot_name(boost::uuids::to_string(plot_id));
                auto device_name(boost::uuids::to_string(_device_id));
                rhost::host::with_cancellation([&] {
                    std::string file_path = path_copy.make_preferred().string();
                    blobs::blob plot_image_data;

                    if (!file_path.empty()) {
                        blobs::append_from_file(plot_image_data, file_path);
                    }

                    int device_num = -1;
                    rhost::util::errors_to_exceptions([&] {
                        device_num = Rf_ndevNumber(dev.get_pDevDesc());
                    });

                    rhost::host::send_notification(
                        "!Plot",
                        plot_image_data,
                        rhost::util::Rchar_to_utf8(device_name),
                        rhost::util::Rchar_to_utf8(plot_name),
                        rhost::util::Rchar_to_utf8(file_path),
                        static_cast<double>(device_num + 1),
                        static_cast<double>(active_plot_index()),
                        static_cast<double>(plot_count())
                    );
                });
            }

            ide_device::ide_device(pDevDesc dd, const boost::uuids::uuid& device_id, std::string device_type, double width, double height, double resolution) :
                graphics_device(dd),
                _device_id(device_id),
                _width(width),
                _height(height),
                _resolution(resolution),
                _debug(false),
                _history(dd),
                _file_device(nullptr),
                _file_device_type(device_type) {
            }

            ide_device::~ide_device() {
            }

            fs::path ide_device::get_render_file_path() {
                auto file_path = fs::temp_directory_path();
                auto file_name = std::string("rhost-ide-plot-") + boost::uuids::to_string(uuid_generator()) + std::string(".") + _file_device_type;
                file_path /= file_name;
                return file_path;
            }

            devdesc_wrapper ide_device::get_or_create_file_device() {
                if (_file_device == nullptr) {
                    _file_device = create_file_device().get_pDevDesc();
                    sync_file_device();
                }
                return devdesc_wrapper(_file_device);
            }

            devdesc_wrapper ide_device::create_file_device() {
                _file_device_filename = get_render_file_path();
                return create_file_device(_file_device_type, _file_device_filename, _width, _height, _resolution);
            }

            void ide_device::sync_file_device() {
                if (_file_device == nullptr) {
                    return;
                }

                try {
                    rhost::util::errors_to_exceptions([&] {
                        int file_device_num = Rf_ndevNumber(_file_device);
                        int ide_device_num = Rf_ndevNumber(dev.get_pDevDesc());

                        Rf_selectDevice(file_device_num);
                        GEcopyDisplayList(ide_device_num);
                        Rf_selectDevice(ide_device_num);
                    });
                }
                catch (rhost::util::r_error&) {
                    auto path = save_empty();
                    send(boost::uuids::uuid(), path);
                }
            }

            void ide_device::delete_file_device() {
                // Kill the temporary file device and delete the file it opened on disk
                auto file_device_filename = _file_device_filename;
                output_and_kill_file_device();
                if (!file_device_filename.empty()) {
                    try {
                        fs::remove(file_device_filename);
                    }
                    catch (const fs::filesystem_error&) {
                    }
                }
            }

            void ide_device::output_and_kill_file_device() {
                rhost::util::errors_to_exceptions([&] {
                    // The device number is not constant, so get the current number
                    int file_device_num = Rf_ndevNumber(_file_device);

                    // Killing the device will call close, which will save the file to disk
                    pGEDevDesc ge_dev_desc = GEgetDevice(file_device_num);
                    GEkillDevice(ge_dev_desc);
                });

                // Blank our state, next call to graphics primitive (if any) will create 
                // a new file device on demand
                _file_device = nullptr;
                _file_device_filename = fs::path();
            }

            void ide_device::set_pending_render() {
                auto plot = _history.get_active();
                if (plot != nullptr) {
                    plot->set_pending_render();
                }
            }

            bool ide_device::history_select(const boost::uuids::uuid& plot_id, bool force_render) {
                if (_history.select(plot_id) || force_render) {
                    _history.render_from_snapshot();
                    return true;
                }
                return false;
            }

            void ide_device::history_next() {
                _history.move_next();
                _history.render_from_snapshot();
            }

            void ide_device::history_previous() {
                _history.move_previous();
                _history.render_from_snapshot();
            }

            void ide_device::history_clear() {
                _history.clear();
                send_clear();
            }

            void ide_device::history_remove(const boost::uuids::uuid& plot_id) {
                _history.remove(plot_id);
                if (_history.plot_count() > 0) {
                    _history.render_from_snapshot();
                }
                else {
                    send_clear();
                }
            }

            int ide_device::plot_count() const {
                return _history.plot_count();
            }

            int ide_device::active_plot_index() const {
                return _history.active_plot_index();
            }

            plot* ide_device::active_plot() const {
                return _history.get_active();
            }

<<<<<<< HEAD
            pDevDesc ide_device::create_file_device(const std::string& device_type, const fs::path& filename, double width, double height, double resolution) {
=======
            devdesc_wrapper ide_device::create_file_device(const std::string& device_type, const std::tr2::sys::path& filename, double width, double height, double resolution) {
>>>>>>> a082816a
                auto expr = boost::format("%1%(filename='%2%', width=%3%, height=%4%, res=%5%)") % device_type % filename.generic_string() % width % height % resolution;

                // Create the file device via the public R API
                ParseStatus ps;
                auto result = rhost::eval::r_try_eval_str(expr.str(), R_GlobalEnv, ps);
                if (result.has_error) {
                    throw rhost::util::r_error(result.error.c_str());
                }

                pDevDesc dev_desc = nullptr;

                // Retrieve the device descriptor of the current device (the one created above)
                rhost::util::errors_to_exceptions([&] {
                    int device_num = Rf_curDevice();
                    pGEDevDesc ge_dev_desc = GEgetDevice(device_num);
                    dev_desc = ge_dev_desc->dev;
                });

                return devdesc_wrapper(dev_desc);
            }

            static void process_pending_render(bool immediately) {
                for (auto dev : devices) {
                    dev->render_request(immediately);
                }
            }

            static ide_device* find_device_by_num(int device_num) {
                auto dev = find_if(devices.begin(), devices.end(), [&](auto& d) {
                    return Rf_ndevNumber(d->dev.get_pDevDesc()) == (device_num - 1);
                });

                return (dev != devices.end()) ? *dev : nullptr;
            }

            static ide_device* find_device_by_id(const boost::uuids::uuid& device_id) {
                auto dev = find_if(devices.begin(), devices.end(), [&](auto& d) {
                    return d->get_id() == device_id;
                });

                return (dev != devices.end()) ? *dev : nullptr;
            }

            ///////////////////////////////////////////////////////////////////////
            // Exported R routines
            ///////////////////////////////////////////////////////////////////////

            extern "C" SEXP ide_graphicsdevice_new(SEXP args) {
                int ver = R_GE_getVersion();
                if (ver < R_32_GE_version || ver > R_34_GE_version) {
                    Rf_error("Graphics API version %d is not supported.", ver);
                }

                return rhost::util::exceptions_to_errors([&] {
                    R_CheckDeviceAvailable();
                    BEGIN_SUSPEND_INTERRUPTS{

                        double width;
                    double height;
                    double resolution;
                    boost::uuids::uuid device_id = uuid_generator();
                    auto device_name(boost::uuids::to_string(device_id));

                    rhost::host::with_cancellation([&] {
                        auto msg = rhost::host::send_request_and_get_response("?PlotDeviceCreate", rhost::util::to_utf8_json(device_name.c_str()));
                        auto args = msg.json();
                        if (args.size() != 3 || !args[0].is<double>() || !args[1].is<double>() || !args[2].is<double>()) {
                            rhost::log::fatal_error("PlotDeviceCreate response is malformed. It must have 3 elements: double, double, double.");
                        }

                        width = args[0].get<double>();
                        height = args[1].get<double>();
                        resolution = args[2].get<double>();
                    });

                    auto dev = ide_device::create(device_id, "png", width, height, resolution);
                    pGEDevDesc gdd = GEcreateDevDesc(dev->dev.get_pDevDesc());
                    GEaddDevice2(gdd, "ide");
                    // Owner is DevDesc::deviceSpecific, and is released in close()
                    dev->closed.connect([&](ide_device* o) { devices.erase(std::find(devices.begin(), devices.end(), o)); });
                    devices.push_back(dev.release());

                    } END_SUSPEND_INTERRUPTS;

                    return R_NilValue;
                });
            }

            extern "C" SEXP ide_graphicsdevice_resize(SEXP args) {
                args = CDR(args);
                SEXP param1 = CAR(args);
                args = CDR(args);
                SEXP param2 = CAR(args);
                args = CDR(args);
                SEXP param3 = CAR(args);
                args = CDR(args);
                SEXP param4 = CAR(args);

                return rhost::util::exceptions_to_errors([&] {
                    auto device_id = boost::lexical_cast<boost::uuids::uuid>(R_CHAR(STRING_ELT(param1, 0)));
                    double width = *REAL(param2);
                    double height = *REAL(param3);
                    double resolution = *REAL(param4);

                    auto dev = find_device_by_id(device_id);
                    if (dev != nullptr) {
                        current_device_restorer device_restorer;

                        dev->select();
                        dev->resize(width, height, resolution);
                        dev->render_request(true);
                    }

                    return R_NilValue;
                });
            }

            extern "C" SEXP ide_graphicsdevice_next_plot(SEXP args) {
                args = CDR(args);
                SEXP param1 = CAR(args);

                auto device_id = boost::lexical_cast<boost::uuids::uuid>(R_CHAR(STRING_ELT(param1, 0)));

                return rhost::util::exceptions_to_errors([&] {
                    auto dev = find_device_by_id(device_id);
                    if (dev != nullptr) {
                        current_device_restorer device_restorer;

                        dev->select();
                        dev->history_next();
                        dev->render_request(true);
                    }

                    return R_NilValue;
                });
            }

            extern "C" SEXP ide_graphicsdevice_previous_plot(SEXP args) {
                args = CDR(args);
                SEXP param1 = CAR(args);

                auto device_id = boost::lexical_cast<boost::uuids::uuid>(R_CHAR(STRING_ELT(param1, 0)));

                return rhost::util::exceptions_to_errors([&] {
                    auto dev = find_device_by_id(device_id);
                    if (dev != nullptr) {
                        current_device_restorer device_restorer;

                        dev->select();
                        dev->history_previous();
                        dev->render_request(true);
                    }

                    return R_NilValue;
                });
            }

            extern "C" SEXP ide_graphicsdevice_clear_plots(SEXP args) {
                args = CDR(args);
                SEXP param1 = CAR(args);

                auto device_id = boost::lexical_cast<boost::uuids::uuid>(R_CHAR(STRING_ELT(param1, 0)));

                return rhost::util::exceptions_to_errors([&] {
                    auto dev = find_device_by_id(device_id);
                    if (dev != nullptr) {
                        current_device_restorer device_restorer;

                        dev->select();
                        dev->history_clear();
                        dev->render_request(true);
                    }

                    return R_NilValue;
                });
            }

            extern "C" SEXP ide_graphicsdevice_remove_plot(SEXP args) {
                args = CDR(args);
                SEXP param1 = CAR(args);
                args = CDR(args);
                SEXP param2 = CAR(args);

                auto device_id = boost::lexical_cast<boost::uuids::uuid>(R_CHAR(STRING_ELT(param1, 0)));
                auto plot_id = boost::lexical_cast<boost::uuids::uuid>(R_CHAR(STRING_ELT(param2, 0)));

                return rhost::util::exceptions_to_errors([&] {
                    auto dev = find_device_by_id(device_id);
                    if (dev != nullptr) {
                        current_device_restorer device_restorer;

                        dev->select();
                        dev->history_remove(plot_id);
                        dev->render_request(true);
                    }

                    return R_NilValue;
                });
            }

            extern "C" SEXP ide_graphicsdevice_copy_plot(SEXP args) {
                args = CDR(args);
                SEXP param1 = CAR(args);
                args = CDR(args);
                SEXP param2 = CAR(args);
                args = CDR(args);
                SEXP param3 = CAR(args);

                auto source_device_id = boost::lexical_cast<boost::uuids::uuid>(R_CHAR(STRING_ELT(param1, 0)));
                auto source_plot_id = boost::lexical_cast<boost::uuids::uuid>(R_CHAR(STRING_ELT(param2, 0)));
                auto target_device_id = boost::lexical_cast<boost::uuids::uuid>(R_CHAR(STRING_ELT(param3, 0)));

                return rhost::util::exceptions_to_errors([&] {
                    current_device_restorer device_restorer;

                    auto source_dev = find_device_by_id(source_device_id);
                    if (source_dev == nullptr) {
                        throw rhost::util::r_error("Source device could not be found.");
                    }

                    auto target_dev = find_device_by_id(target_device_id);
                    if (target_dev == nullptr) {
                        throw rhost::util::r_error("Destination device could not be found.");
                    }

                    auto target_plot = target_dev->copy_plot_from(source_dev, source_plot_id);
                    if (target_plot == nullptr) {
                        throw rhost::util::r_error("Could not copy plot.");
                    }

                    target_dev->select();
                    if (target_dev->history_select(target_plot->get_id(), true)) {
                        target_dev->render_request(true);
                    }

                    return R_NilValue;
                });
            }

            extern "C" SEXP ide_graphicsdevice_select_plot(SEXP args) {
                args = CDR(args);
                SEXP param1 = CAR(args);
                args = CDR(args);
                SEXP param2 = CAR(args);
                args = CDR(args);
                SEXP param3 = CAR(args);

                auto device_id = boost::lexical_cast<boost::uuids::uuid>(R_CHAR(STRING_ELT(param1, 0)));
                auto plot_id = boost::lexical_cast<boost::uuids::uuid>(R_CHAR(STRING_ELT(param2, 0)));
                auto force_render = *LOGICAL(param3);

                return rhost::util::exceptions_to_errors([&] {
                    auto dev = find_device_by_id(device_id);
                    if (dev != nullptr) {
                        current_device_restorer device_restorer;

                        dev->select();
                        if (dev->history_select(plot_id, force_render != 0)) {
                            dev->render_request(true);
                        }
                    }

                    return R_NilValue;
                });
            }

            extern "C" SEXP ide_graphicsdevice_get_device_id(SEXP args) {
                args = CDR(args);
                SEXP param1 = CAR(args);

                int device_num = *INTEGER(param1);

                return rhost::util::exceptions_to_errors([&] {
                    auto dev = find_device_by_num(device_num);
                    if (dev != nullptr) {
                        auto device_name(boost::uuids::to_string(dev->get_id()));

                        SEXP device_id = Rf_mkCharCE(device_name.c_str(), CE_UTF8);
                        Rf_protect(device_id);
                        SEXP result = Rf_allocVector(STRSXP, 1);
                        SET_STRING_ELT(result, 0, device_id);
                        Rf_unprotect(1);
                        return result;
                    }

                    return R_NilValue;
                });
            }

            extern "C" SEXP ide_graphicsdevice_get_device_num(SEXP args) {
                args = CDR(args);
                SEXP param1 = CAR(args);

                auto device_id = boost::lexical_cast<boost::uuids::uuid>(R_CHAR(STRING_ELT(param1, 0)));

                return rhost::util::exceptions_to_errors([&] {
                    auto dev = find_device_by_id(device_id);
                    if (dev != nullptr) {
                        auto result = Rf_allocVector(INTSXP, 1);
                        int num = Rf_ndevNumber(dev->dev.get_pDevDesc()) + 1;
                        *INTEGER(result) = num;
                        return result;
                    }

                    return R_NilValue;
                });
            }

            extern "C" SEXP ide_graphicsdevice_get_active_plot_id(SEXP args) {
                args = CDR(args);
                SEXP param1 = CAR(args);

                auto device_id = boost::lexical_cast<boost::uuids::uuid>(R_CHAR(STRING_ELT(param1, 0)));

                return rhost::util::exceptions_to_errors([&] {
                    auto dev = find_device_by_id(device_id);
                    if (dev != nullptr) {
                        auto plot = dev->active_plot();
                        if (plot != nullptr) {
                            auto plot_name(boost::uuids::to_string(plot->get_id()));

                            SEXP plot_id = Rf_mkCharCE(plot_name.c_str(), CE_UTF8);
                            Rf_protect(plot_id);
                            SEXP result = Rf_allocVector(STRSXP, 1);
                            SET_STRING_ELT(result, 0, plot_id);
                            Rf_unprotect(1);
                            return result;
                        }
                    }

                    return R_NilValue;
                });
            }

            static R_ExternalMethodDef external_methods[] = {
                { "Microsoft.R.Host::External.ide_graphicsdevice_new", (DL_FUNC)&ide_graphicsdevice_new, 0 },
                { "Microsoft.R.Host::External.ide_graphicsdevice_resize", (DL_FUNC)&ide_graphicsdevice_resize, 4 },
                { "Microsoft.R.Host::External.ide_graphicsdevice_next_plot", (DL_FUNC)&ide_graphicsdevice_next_plot, 1 },
                { "Microsoft.R.Host::External.ide_graphicsdevice_previous_plot", (DL_FUNC)&ide_graphicsdevice_previous_plot, 1 },
                { "Microsoft.R.Host::External.ide_graphicsdevice_clear_plots", (DL_FUNC)&ide_graphicsdevice_clear_plots, 1 },
                { "Microsoft.R.Host::External.ide_graphicsdevice_remove_plot", (DL_FUNC)&ide_graphicsdevice_remove_plot, 2 },
                { "Microsoft.R.Host::External.ide_graphicsdevice_copy_plot", (DL_FUNC)&ide_graphicsdevice_copy_plot, 3 },
                { "Microsoft.R.Host::External.ide_graphicsdevice_select_plot", (DL_FUNC)&ide_graphicsdevice_select_plot, 3 },
                { "Microsoft.R.Host::External.ide_graphicsdevice_get_device_id", (DL_FUNC)&ide_graphicsdevice_get_device_id, 1 },
                { "Microsoft.R.Host::External.ide_graphicsdevice_get_device_num", (DL_FUNC)&ide_graphicsdevice_get_device_num, 1 },
                { "Microsoft.R.Host::External.ide_graphicsdevice_get_active_plot_id", (DL_FUNC)&ide_graphicsdevice_get_active_plot_id, 1 },
                {}
            };

            void init(DllInfo *dll) {
                rhost::exports::add_external_methods(external_methods);
                rhost::host::callback_started.connect([] {
                    process_pending_render(false);
                });
                rhost::host::readconsole_done.connect([] {
                    process_pending_render(true);
                });
            }
        }
    }
}<|MERGE_RESOLUTION|>--- conflicted
+++ resolved
@@ -169,23 +169,13 @@
                 void output_and_kill_file_device();
 
             private:
-<<<<<<< HEAD
                 fs::path get_render_file_path();
-                pDevDesc get_or_create_file_device();
-                pDevDesc create_file_device();
-                void sync_file_device();
-                void set_pending_render();
-
-                static pDevDesc create_file_device(const std::string& device_type, const fs::path& filename, double width, double height, double resolution);
-=======
-                std::tr2::sys::path get_render_file_path();
                 devdesc_wrapper get_or_create_file_device();
                 devdesc_wrapper create_file_device();
                 void sync_file_device();
                 void set_pending_render();
 
-                static devdesc_wrapper create_file_device(const std::string& device_type, const std::tr2::sys::path& filename, double width, double height, double resolution);
->>>>>>> a082816a
+                static devdesc_wrapper create_file_device(const std::string& device_type, const fs::path& filename, double width, double height, double resolution);
 
             private:
                 boost::uuids::uuid _device_id;
@@ -237,14 +227,9 @@
             void plot::remove_snapshot_render_file() {
                 if (!_snapshot_render_filename.empty()) {
                     try {
-<<<<<<< HEAD
                         fs::remove(_snapshot_render_filename);
-                    } catch (const fs::filesystem_error&) {
-=======
-                        std::tr2::sys::remove(_snapshot_render_filename);
-                    }
-                    catch (const std::tr2::sys::filesystem_error&) {
->>>>>>> a082816a
+                    }
+                    catch (const fs::filesystem_error&) {
                     }
                 }
             }
@@ -485,11 +470,7 @@
             ///////////////////////////////////////////////////////////////////////
 
             std::unique_ptr<ide_device> ide_device::create(const boost::uuids::uuid& device_id, std::string device_type, double width, double height, double resolution) {
-<<<<<<< HEAD
-                pDevDesc dd = static_cast<pDevDesc>(calloc(1, sizeof(DevDesc)));
-=======
                 pDevDesc dd = static_cast<pDevDesc>(devdesc_wrapper::allocate());
->>>>>>> a082816a
 
                 auto xdd = std::make_unique<ide_device>(dd, device_id, device_type, width, height, resolution);
 
@@ -1015,11 +996,7 @@
                 return _history.get_active();
             }
 
-<<<<<<< HEAD
-            pDevDesc ide_device::create_file_device(const std::string& device_type, const fs::path& filename, double width, double height, double resolution) {
-=======
-            devdesc_wrapper ide_device::create_file_device(const std::string& device_type, const std::tr2::sys::path& filename, double width, double height, double resolution) {
->>>>>>> a082816a
+            devdesc_wrapper ide_device::create_file_device(const std::string& device_type, const fs::path& filename, double width, double height, double resolution) {
                 auto expr = boost::format("%1%(filename='%2%', width=%3%, height=%4%, res=%5%)") % device_type % filename.generic_string() % width % height % resolution;
 
                 // Create the file device via the public R API
@@ -1076,32 +1053,30 @@
                 return rhost::util::exceptions_to_errors([&] {
                     R_CheckDeviceAvailable();
                     BEGIN_SUSPEND_INTERRUPTS{
-
                         double width;
-                    double height;
-                    double resolution;
-                    boost::uuids::uuid device_id = uuid_generator();
-                    auto device_name(boost::uuids::to_string(device_id));
-
-                    rhost::host::with_cancellation([&] {
-                        auto msg = rhost::host::send_request_and_get_response("?PlotDeviceCreate", rhost::util::to_utf8_json(device_name.c_str()));
-                        auto args = msg.json();
-                        if (args.size() != 3 || !args[0].is<double>() || !args[1].is<double>() || !args[2].is<double>()) {
-                            rhost::log::fatal_error("PlotDeviceCreate response is malformed. It must have 3 elements: double, double, double.");
-                        }
-
-                        width = args[0].get<double>();
-                        height = args[1].get<double>();
-                        resolution = args[2].get<double>();
-                    });
-
-                    auto dev = ide_device::create(device_id, "png", width, height, resolution);
-                    pGEDevDesc gdd = GEcreateDevDesc(dev->dev.get_pDevDesc());
-                    GEaddDevice2(gdd, "ide");
-                    // Owner is DevDesc::deviceSpecific, and is released in close()
-                    dev->closed.connect([&](ide_device* o) { devices.erase(std::find(devices.begin(), devices.end(), o)); });
-                    devices.push_back(dev.release());
-
+                        double height;
+                        double resolution;
+                        boost::uuids::uuid device_id = uuid_generator();
+                        auto device_name(boost::uuids::to_string(device_id));
+
+                        rhost::host::with_cancellation([&] {
+                            auto msg = rhost::host::send_request_and_get_response("?PlotDeviceCreate", rhost::util::to_utf8_json(device_name.c_str()));
+                            auto args = msg.json();
+                            if (args.size() != 3 || !args[0].is<double>() || !args[1].is<double>() || !args[2].is<double>()) {
+                                rhost::log::fatal_error("PlotDeviceCreate response is malformed. It must have 3 elements: double, double, double.");
+                            }
+
+                            width = args[0].get<double>();
+                            height = args[1].get<double>();
+                            resolution = args[2].get<double>();
+                        });
+
+                        auto dev = ide_device::create(device_id, "png", width, height, resolution);
+                        pGEDevDesc gdd = GEcreateDevDesc(dev->dev.get_pDevDesc());
+                        GEaddDevice2(gdd, "ide");
+                        // Owner is DevDesc::deviceSpecific, and is released in close()
+                        dev->closed.connect([&](ide_device* o) { devices.erase(std::find(devices.begin(), devices.end(), o)); });
+                        devices.push_back(dev.release());
                     } END_SUSPEND_INTERRUPTS;
 
                     return R_NilValue;
