/* ****************************************************************************
 *
 * Copyright (c) Microsoft Corporation. All rights reserved. 
 *
 *
 * This file is part of Microsoft R Host.
 * 
 * Microsoft R Host is free software: you can redistribute it and/or modify
 * it under the terms of the GNU General Public License as published by
 * the Free Software Foundation, either version 2 of the License, or
 * (at your option) any later version.
 *
 * Microsoft R Host is distributed in the hope that it will be useful,
 * but WITHOUT ANY WARRANTY; without even the implied warranty of
 * MERCHANTABILITY or FITNESS FOR A PARTICULAR PURPOSE.  See the
 * GNU General Public License for more details.
 *
 * You should have received a copy of the GNU General Public License
 * along with Microsoft R Host.  If not, see <http://www.gnu.org/licenses/>.
 *
 * ***************************************************************************/

#include "stdafx.h"
#include "log.h"
#include "r_util.h"
#include "host.h"
#include "util.h"
#include "eval.h"
#include "detours.h"
#include "grdeviceside.h"
#include "grdevicesxaml.h"
#include "exports.h"
#include "transport.h"

using namespace rhost::eval;
using namespace rhost::log;
using namespace rhost::util;
namespace po = boost::program_options;

typedef void (*ptr_RHOST_WriteConsoleEx)(const char *, int, int);

namespace rhost {
#ifdef _WIN32
    // ID for the timer 
    const UINT_PTR IDT_RESET_TIMER = 1;
#endif

    struct command_line_args {
        fs::path log_dir, rdata;
        std::string name;
        log::log_verbosity log_level;
        std::chrono::seconds idle_timeout;
        std::vector<std::string> unrecognized;
        bool suppress_ui;
        bool is_interactive;
        int argc;
        std::vector<char*> argv;
    };

    command_line_args parse_command_line(int argc, char** argv) {
        command_line_args args = {};

        po::option_description
            help("rhost-help", new po::untyped_value(true),
                "Produce help message."),
            name("rhost-name", po::value<std::string>(),
                "Name of this host instance."),
            log_level("rhost-log-verbosity", po::value<int>(),
                "Log verbosity."),
            log_dir("rhost-log-dir", po::value<std::string>(),
                "Directory to store host logs and dumps."),
            rdata("rhost-rdata", po::value<std::string>(),
                "RData file to load initial workspace from, and to save it to when suspending."),
            idle_timeout("rhost-idle-timeout", po::value<std::chrono::seconds::rep>(), (
                "Shut down the host if it is idle for the specified duration in seconds. "
                "If " + rdata.long_name() + " was specified, save workspace before exiting."
                ).c_str()),
            suppress_ui("rhost-suppress-ui", new po::untyped_value(true),
                "Suppress any UI (e.g., Message Box) from this host instance."),
            is_interactive("rhost-interactive", new po::untyped_value(true),
                "This R is configured to start in interactive mode.");

        po::options_description desc;
        for (auto&& opt : { help, name, log_level, log_dir, rdata, idle_timeout, suppress_ui, is_interactive }) {
            boost::shared_ptr<po::option_description> popt(new po::option_description(opt));
            desc.add(popt);
        }

        po::variables_map vm;
        try {
            auto parsed = po::command_line_parser(argc, argv).options(desc).allow_unregistered().run();
            po::store(parsed, vm);
            po::notify(vm);
            args.unrecognized = po::collect_unrecognized(parsed.options, po::include_positional);
        } catch (po::error& e) {
            std::cerr << "ERROR: " << e.what() << std::endl << std::endl;
            std::cerr << desc << std::endl;
            std::exit(EXIT_FAILURE);
        }

        if (vm.count(help.long_name())) {
            std::cerr << desc << std::endl;
            std::exit(EXIT_SUCCESS);
        }

        auto name_arg = vm.find(name.long_name());
        if (name_arg != vm.end()) {
            args.name = name_arg->second.as<std::string>();
        }

        auto log_level_arg = vm.find(log_level.long_name());
        if (log_level_arg != vm.end()) {
            args.log_level = static_cast<log_verbosity>(log_level_arg->second.as<int>());
        } else {
            args.log_level = log_verbosity::normal;
        }

        auto log_dir_arg = vm.find(log_dir.long_name());
        if (log_dir_arg != vm.end()) {
            args.log_dir = log_dir_arg->second.as<std::string>();
        } else {
            args.log_dir = fs::temp_directory_path();
        }

        auto rdata_arg = vm.find(rdata.long_name());
        if (rdata_arg != vm.end()) {
            args.rdata = rdata_arg->second.as<std::string>();
        }

        auto idle_timeout_arg = vm.find(idle_timeout.long_name());
        if (idle_timeout_arg != vm.end()) {
            auto n = idle_timeout_arg->second.as<std::chrono::seconds::rep>();
            args.idle_timeout = std::chrono::seconds(n);
        }

        args.suppress_ui = vm.count(suppress_ui.long_name()) != 0;
        args.is_interactive = vm.count(is_interactive.long_name()) != 0;

        args.argv.push_back(argv[0]);
        for (auto& s : args.unrecognized) {
            args.argv.push_back(&s[0]);
        }
        args.argc = int(args.argv.size());
        args.argv.push_back(nullptr);

        return args;
    }

    void set_memory_limit() {
#ifdef _WIN32
        MEMORYSTATUSEX ms = {};
        ms.dwLength = sizeof ms;
        if (!GlobalMemoryStatusEx(&ms)) {
            logf(log_verbosity::minimal, "Couldn't set R memory limit - GlobalMemoryStatusEx failed with GetLastError=%u\n", GetLastError());
            return;
        }

        double new_limit = static_cast<double>(ms.ullTotalPhys / 1024 / 1024);

        double old_limit = 0;
        r_top_level_exec([&] {
            old_limit = *REAL(in_memsize(Rf_ScalarLogical(NA_LOGICAL)));
        });
        if (old_limit >= new_limit) {
            return;
        }

        logf(log_verbosity::minimal, "Setting R memory limit to %0.0f MB\n", new_limit);

        protected_sexp limit = Rf_allocVector(REALSXP, 1);
        *REAL(limit.get()) = new_limit;
        if (!r_top_level_exec([&] { in_memsize(limit.get()); })) {
            logf(log_verbosity::minimal, "Couldn't set R memory limit - in_memsize failed: %s\n", R_curErrorBuf());
        }
#endif
    }

<<<<<<< HEAD
    void suggest_mro(ptr_RHOST_WriteConsoleEx write_console_ex) {
        ParseStatus ps;
        auto res = r_try_eval_str("if (exists('Revo.version')) 'REVO' else 'CRAN'", R_BaseEnv, ps);

        assert(res.has_value);
        if (!res.has_value) {
            return;
        }

        if (res.value == "REVO") {
            // This is Revolution R or Microsoft R.
            return;
        }

        static const char mro_banner[] = "Check out Microsoft's enhanced R distribution at https://aka.ms/mrclient. \n\n";
        write_console_ex(mro_banner, static_cast<int>(strlen(mro_banner)), 0);
    }

#ifdef _WIN32
    int run_r_windows(command_line_args& args) {
=======
    int run(command_line_args& args) {
>>>>>>> aaf4bda7
        init_log(args.name, args.log_dir, args.log_level, args.suppress_ui);
        transport::initialize();
        
        R_setStartTime();
        structRstart rp = {};
        R_DefParams(&rp);

        rp.rhome = get_R_HOME();
        rp.home = getRUser();
        rp.CharacterMode = RGui;
        rp.R_Quiet = R_FALSE;
        rp.R_Interactive = args.is_interactive ? R_TRUE : R_FALSE;
        rp.RestoreAction = SA_NORESTORE;
        rp.SaveAction = SA_NOSAVE;

        rhost::host::initialize(rp, args.rdata, args.idle_timeout);

        // suppress UI is set only in the remote case, for now can be used to
        // as equivalent of is_remote.
        rhost::detours::init_ui_detours(args.suppress_ui);

        R_set_command_line_arguments(args.argc, args.argv.data());
        R_common_command_line(&args.argc, args.argv.data(), &rp);
        R_SetParams(&rp);

        GA_initapp(0, 0);
        readconsolecfg();

        CharacterMode = LinkDLL;
        setup_Rmainloop();
        CharacterMode = RGui;

        DllInfo *dll = R_getEmbeddingDllInfo();
        rhost::r_util::init(dll);
        rhost::grdevices::xaml::init(dll);
        rhost::grdevices::ide::init(dll);
        rhost::exports::register_all(dll);

        set_memory_limit();

<<<<<<< HEAD
        // setup_Rmainloop above prints out the license banner, so this will follow that.
        suggest_mro(rp.WriteConsoleEx);

=======
>>>>>>> aaf4bda7
        if (!args.rdata.empty()) {
            std::string s = args.rdata.string();
            log::logf(log_verbosity::minimal, "Loading workspace from file %s\n", s.c_str());

            bool ok = r_top_level_exec([&] {
                R_RestoreGlobalEnvFromFile(s.c_str(), R_FALSE);
            });

            log::logf(log_verbosity::minimal, ok ? "Workspace loaded successfully.\n" : "Failed to load workspace.\n");
        }

        UINT_PTR timer = SetTimer(NULL, IDT_RESET_TIMER, 5000, [](HWND hWnd, UINT msg, UINT_PTR idEVent, DWORD dwTime) {
            rhost::host::do_r_callback(false);
        });

        SCOPE_WARDEN(destroy_timer, {
            KillTimer(NULL, timer);
        });

        run_Rmainloop();

        return EXIT_SUCCESS;
    }

#else // POSIX
    int run_r_posix(command_line_args& args) {
        init_log(args.name, args.log_dir, args.log_level, args.suppress_ui);
        transport::initialize();
        
        R_running_as_main_program = 1;
        
        ptr_R_ShowMessage = rhost::host::ShowMessage;

        char argv0[] = "Microsoft.R.Host";
        char argv1[] = "--interactive";
        char *argv[] = { argv0, argv1 };
        int argc = sizeof(argv)/sizeof(argv[0]);
        int res = Rf_initialize_R(argc, argv);

        structRstart rp = {};
        R_DefParams(&rp);
        rp.R_Quiet = R_FALSE;
        rp.R_Interactive = args.is_interactive ? R_TRUE : R_FALSE;
        rp.RestoreAction = SA_NORESTORE;
        rp.SaveAction = SA_NOSAVE;

        rhost::host::initialize(rp, args.rdata, args.idle_timeout);

        R_set_command_line_arguments(args.argc, args.argv.data());
        R_common_command_line(&args.argc, args.argv.data(), &rp);
        R_SetParams(&rp);
        
        // This is a exported static library member Rf_initialize_R sets it to TRUE
        R_Interactive = args.is_interactive ? R_TRUE : R_FALSE;
        R_Consolefile = nullptr;
        R_Outputfile = nullptr;

        DllInfo *dll = R_getEmbeddingDllInfo();
        rhost::r_util::init(dll);
        rhost::grdevices::xaml::init(dll);
        rhost::grdevices::ide::init(dll);
        rhost::exports::register_all(dll);

        rhost::host::set_callbacks_posix();

        if (!args.rdata.empty()) {
            std::string s = args.rdata.string();
            log::logf(log_verbosity::minimal, "Loading workspace from file %s\n", s.c_str());

            bool ok = r_top_level_exec([&] {
                R_RestoreGlobalEnvFromFile(s.c_str(), R_FALSE);
            });

            log::logf(log_verbosity::minimal, ok ? "Workspace loaded successfully.\n" : "Failed to load workspace.\n");
        }

        Rf_mainloop();

        return 0;
    }
#endif

    int run(int argc, char** argv) {
        auto args = rhost::parse_command_line(argc, argv);
#ifdef _WIN32
        return rhost::run_r_windows(args);
#else
        return rhost::run_r_posix(args);
#endif 
    }
}

int main(int argc, char** argv) {
    setlocale(LC_NUMERIC, "C");

    SCOPE_WARDEN(_main_exit, {
        flush_log();
        rhost::detours::terminate_ui_detours();
    });

    return rhost::run(argc, argv);
}<|MERGE_RESOLUTION|>--- conflicted
+++ resolved
@@ -175,30 +175,8 @@
 #endif
     }
 
-<<<<<<< HEAD
-    void suggest_mro(ptr_RHOST_WriteConsoleEx write_console_ex) {
-        ParseStatus ps;
-        auto res = r_try_eval_str("if (exists('Revo.version')) 'REVO' else 'CRAN'", R_BaseEnv, ps);
-
-        assert(res.has_value);
-        if (!res.has_value) {
-            return;
-        }
-
-        if (res.value == "REVO") {
-            // This is Revolution R or Microsoft R.
-            return;
-        }
-
-        static const char mro_banner[] = "Check out Microsoft's enhanced R distribution at https://aka.ms/mrclient. \n\n";
-        write_console_ex(mro_banner, static_cast<int>(strlen(mro_banner)), 0);
-    }
-
 #ifdef _WIN32
     int run_r_windows(command_line_args& args) {
-=======
-    int run(command_line_args& args) {
->>>>>>> aaf4bda7
         init_log(args.name, args.log_dir, args.log_level, args.suppress_ui);
         transport::initialize();
         
@@ -239,12 +217,6 @@
 
         set_memory_limit();
 
-<<<<<<< HEAD
-        // setup_Rmainloop above prints out the license banner, so this will follow that.
-        suggest_mro(rp.WriteConsoleEx);
-
-=======
->>>>>>> aaf4bda7
         if (!args.rdata.empty()) {
             std::string s = args.rdata.string();
             log::logf(log_verbosity::minimal, "Loading workspace from file %s\n", s.c_str());
