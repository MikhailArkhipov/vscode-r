/* ****************************************************************************
 *
 * Copyright (c) Microsoft Corporation. All rights reserved. 
 *
 *
 * This file is part of Microsoft R Host.
 * 
 * Microsoft R Host is free software: you can redistribute it and/or modify
 * it under the terms of the GNU General Public License as published by
 * the Free Software Foundation, either version 2 of the License, or
 * (at your option) any later version.
 *
 * Microsoft R Host is distributed in the hope that it will be useful,
 * but WITHOUT ANY WARRANTY; without even the implied warranty of
 * MERCHANTABILITY or FITNESS FOR A PARTICULAR PURPOSE.  See the
 * GNU General Public License for more details.
 *
 * You should have received a copy of the GNU General Public License
 * along with Microsoft R Host.  If not, see <http://www.gnu.org/licenses/>.
 *
 * ***************************************************************************/

#include "stdafx.h"
#include "msvcrt.h"
#include "log.h"
#include "RPlotHost.h"
#include "r_util.h"
#include "host.h"
#include "Rapi.h"
#include "util.h"
<<<<<<< HEAD
#include "vsgd.h"
#include "detours.h"
=======
#include "grdeviceside.h"
#include "grdevicesxaml.h"
#include "exports.h"
>>>>>>> d7462a62

using namespace rhost::log;
namespace po = boost::program_options;

namespace rhost {
    struct command_line_args {
        boost::optional<boost::asio::ip::tcp::endpoint> listen_endpoint;
        boost::optional<websocketpp::uri> connect_uri;
        boost::optional<HWND> plot_window_parent;

        std::vector<std::string> unrecognized;
        int argc;
        std::vector<char*> argv;
    };

    command_line_args parse_command_line(int argc, char** argv) {
        command_line_args args;

        po::option_description
            help("rhost-help", new po::untyped_value(true), "Produce help message."),
            listen("rhost-listen", po::value<boost::asio::ip::tcp::endpoint>(), "Listen for incoming connections on the specified IP address and port."),
            connect("rhost-connect", po::value<websocketpp::uri>(), "Connect to a websocket server at the specified URI."),
            reparent_plot_windows("rhost-reparent-plot-windows", po::value<int64_t>(), "Reparent R plot windows to the specified HWND.");

        po::options_description desc;
        for (auto&& opt : { help, listen, connect, reparent_plot_windows }) {
            boost::shared_ptr<po::option_description> popt(new po::option_description(opt));
            desc.add(popt);
        }

        po::variables_map vm;
        try {
            auto parsed = po::command_line_parser(argc, argv).options(desc).allow_unregistered().run();
            po::store(parsed, vm);
            po::notify(vm);
            args.unrecognized = po::collect_unrecognized(parsed.options, po::include_positional);
        } catch (po::error& e) {
            std::cerr << "ERROR: " << e.what() << std::endl << std::endl;
            std::cerr << desc << std::endl;
            std::exit(EXIT_FAILURE);
        }

        if (vm.count(help.long_name())) {
            std::cerr << desc << std::endl;
            std::exit(EXIT_SUCCESS);
        }

        auto listen_arg = vm.find(listen.long_name());
        if (listen_arg != vm.end()) {
            args.listen_endpoint = listen_arg->second.as<boost::asio::ip::tcp::endpoint>();
        }

        auto connect_arg = vm.find(connect.long_name());
        if (connect_arg != vm.end()) {
            args.connect_uri = connect_arg->second.as<websocketpp::uri>();
        }

        if (!args.listen_endpoint && !args.connect_uri) {
            std::cerr << "Either " << listen.format_name() << " or " << connect.format_name() << " must be specified." << std::endl;
            std::cerr << desc << std::endl;
            std::exit(EXIT_FAILURE);
        } else if (args.listen_endpoint && args.connect_uri) {
            std::cerr << "Both " << listen.format_name() << " and " << connect.format_name() << " cannot be specified at the same time." << std::endl;
            std::cerr << desc << std::endl;
            std::exit(EXIT_FAILURE);
        }

        auto reparent_plot_windows_arg = vm.find(reparent_plot_windows.long_name());
        if (reparent_plot_windows_arg != vm.end()) {
            args.plot_window_parent = reinterpret_cast<HWND>(reparent_plot_windows_arg->second.as<int64_t>());
        }

        args.argv.push_back(argv[0]);
        for (auto& s : args.unrecognized) {
            args.argv.push_back(&s[0]);
        }
        args.argc = int(args.argv.size());
        args.argv.push_back(nullptr);

        return args;
    }

    int run(command_line_args& args) {
        if (args.plot_window_parent) {
            rplots::RPlotHost::Init(*args.plot_window_parent);
            msvcrt::atexit([] { rplots::RPlotHost::Terminate(); });
        }
        
        if (args.listen_endpoint) {
            rhost::host::wait_for_client(*args.listen_endpoint).get();
        } else if (args.connect_uri) {
            rhost::host::connect_to_server(*args.connect_uri).get();
        } else {
            return EXIT_FAILURE;
        }

        R_setStartTime();
        structRstart rp = {};
        R_DefParams(&rp);

        rp.rhome = get_R_HOME();
        rp.home = getRUser();
        rp.CharacterMode = RGui;
        rp.R_Quiet = R_TRUE;
        rp.R_Interactive = R_TRUE;
        rp.RestoreAction = SA_RESTORE;
        rp.SaveAction = SA_NOSAVE;

        rhost::host::register_callbacks(rp);
        rhost::detours::init_ui_detours();

        R_SetParams(&rp);
        R_set_command_line_arguments(args.argc, args.argv.data());

        GA_initapp(0, 0);
        readconsolecfg();

        DllInfo *dll = R_getEmbeddingDllInfo();
        rhost::r_util::init(dll);
        rhost::grdevices::xaml::init(dll);
        rhost::grdevices::ide::init(dll);
        rhost::exports::register_all(dll);

        CharacterMode = LinkDLL;
        setup_Rmainloop();
        CharacterMode = RGui;

        run_Rmainloop();

        Rf_endEmbeddedR(0);
        return EXIT_SUCCESS;
    }

    int run(int argc, char** argv) {
        return rhost::run(rhost::parse_command_line(argc, argv));
    }
}

int main(int argc, char** argv) {
    setlocale(LC_NUMERIC, "C");
    init_log();
    __try {
        return rhost::run(argc, argv);
    } __finally {
        flush_log();
        rhost::detours::terminate_ui_detours();
    }
}<|MERGE_RESOLUTION|>--- conflicted
+++ resolved
@@ -28,14 +28,11 @@
 #include "host.h"
 #include "Rapi.h"
 #include "util.h"
-<<<<<<< HEAD
 #include "vsgd.h"
 #include "detours.h"
-=======
 #include "grdeviceside.h"
 #include "grdevicesxaml.h"
 #include "exports.h"
->>>>>>> d7462a62
 
 using namespace rhost::log;
 namespace po = boost::program_options;
