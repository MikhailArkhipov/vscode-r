--- conflicted
+++ resolved
@@ -94,11 +94,7 @@
         }
 
         std::string from_utf8(const std::string& u8s);
-<<<<<<< HEAD
-        std::locale single_byle_locale();
-=======
         const std::locale& single_byte_locale();
->>>>>>> b6b95e2a
 
         template<class Arg>
         inline void append(picojson::array& msg, Arg&& arg) {
