/*
 * Copyright 2009-2010 Cybozu Labs, Inc.
 * Copyright 2011-2014 Kazuho Oku
 * All rights reserved.
 *
 * Redistribution and use in source and binary forms, with or without
 * modification, are permitted provided that the following conditions are met:
 *
 * 1. Redistributions of source code must retain the above copyright notice,
 *    this list of conditions and the following disclaimer.
 *
 * 2. Redistributions in binary form must reproduce the above copyright notice,
 *    this list of conditions and the following disclaimer in the documentation
 *    and/or other materials provided with the distribution.
 *
 * THIS SOFTWARE IS PROVIDED BY THE COPYRIGHT HOLDERS AND CONTRIBUTORS "AS IS"
 * AND ANY EXPRESS OR IMPLIED WARRANTIES, INCLUDING, BUT NOT LIMITED TO, THE
 * IMPLIED WARRANTIES OF MERCHANTABILITY AND FITNESS FOR A PARTICULAR PURPOSE
 * ARE DISCLAIMED. IN NO EVENT SHALL THE COPYRIGHT HOLDER OR CONTRIBUTORS BE
 * LIABLE FOR ANY DIRECT, INDIRECT, INCIDENTAL, SPECIAL, EXEMPLARY, OR
 * CONSEQUENTIAL DAMAGES (INCLUDING, BUT NOT LIMITED TO, PROCUREMENT OF
 * SUBSTITUTE GOODS OR SERVICES; LOSS OF USE, DATA, OR PROFITS; OR BUSINESS
 * INTERRUPTION) HOWEVER CAUSED AND ON ANY THEORY OF LIABILITY, WHETHER IN
 * CONTRACT, STRICT LIABILITY, OR TORT (INCLUDING NEGLIGENCE OR OTHERWISE)
 * ARISING IN ANY WAY OUT OF THE USE OF THIS SOFTWARE, EVEN IF ADVISED OF THE
 * POSSIBILITY OF SUCH DAMAGE.
 */
#ifndef picojson_h
#define picojson_h

#include <algorithm>
#include <cstdio>
#include <cstdlib>
#include <cstring>
#include <iostream>
#include <iterator>
#include <limits>
#include <map>
#include <stdexcept>
#include <string>
#include <vector>

<<<<<<< HEAD
#ifdef PICOJSON_USE_INT64
# include <inttypes.h>
#endif

// for compatibility, use C versions of float checking functions
extern "C" {
#ifdef _MSC_VER
# include <float.h>
#elif defined(__INTEL_COMPILER)
# include <mathimf.h>
=======
// for isnan/isinf
#if __cplusplus>=201103L
# include <cmath>
>>>>>>> 0b906ff4
#else
extern "C" {
# ifdef _MSC_VER
#  include <float.h>
# elif defined(__INTEL_COMPILER)
#  include <mathimf.h>
# else
#  include <math.h>
# endif
}
#endif

// to disable the use of localeconv(3), set PICOJSON_USE_LOCALE to 0
#ifndef PICOJSON_USE_LOCALE
# define PICOJSON_USE_LOCALE 1
#endif
#if PICOJSON_USE_LOCALE
extern "C" {
# include <locale.h>
}
#endif

#ifndef PICOJSON_ASSERT
# define PICOJSON_ASSERT(e) do { if (! (e)) throw std::runtime_error(#e); } while (0)
#endif

#ifdef _MSC_VER
    #define SNPRINTF _snprintf_s
    #pragma warning(push)
    #pragma warning(disable : 4244) // conversion from int to char
#else
    #define SNPRINTF snprintf
#endif

namespace picojson {
  
  enum {
    null_type,
    boolean_type,
    number_type,
    string_type,
    array_type,
    object_type
#ifdef PICOJSON_USE_INT64
    , int64_type
#endif
  };
  
  enum {
    INDENT_WIDTH = 2
  };

  struct null {};
  
  class value {
  public:
    typedef std::vector<value> array;
    typedef std::map<std::string, value> object;
    union _storage {
      bool boolean_;
      double number_;
#ifdef PICOJSON_USE_INT64
      int64_t int64_;
#endif
      std::string* string_;
      array* array_;
      object* object_;
    };
  protected:
    int type_;
    _storage u_;
#ifdef PICOJSON_USE_INT64
    mutable double double_buf_;
#endif
  public:
    value();
    value(int type, bool);
    explicit value(bool b);
#ifdef PICOJSON_USE_INT64
    explicit value(int64_t i);
#endif
    explicit value(double n);
    explicit value(const std::string& s);
    explicit value(const array& a);
    explicit value(const object& o);
    explicit value(const char* s);
    value(const char* s, size_t len);
    ~value();
    value(const value& x);
    value& operator=(const value& x);
    void swap(value& x);
    template <typename T> bool is() const;
    template <typename T> const T& get() const;
    template <typename T> T& get();
    bool evaluate_as_boolean() const;
    const value& get(size_t idx) const;
    const value& get(const std::string& key) const;
    value& get(size_t idx);
    value& get(const std::string& key);

    bool contains(size_t idx) const;
    bool contains(const std::string& key) const;
    std::string to_str() const;
    template <typename Iter> void serialize(Iter os, bool prettify = false) const;
    std::string serialize(bool prettify = false) const;
  private:
    template <typename T> value(const T*); // intentionally defined to block implicit conversion of pointer to bool
    template <typename Iter> static void _indent(Iter os, int indent);
    template <typename Iter> void _serialize(Iter os, int indent) const;
    std::string _serialize(int indent) const;
  };
  
  typedef value::array array;
  typedef value::object object;
  
  inline value::value() : type_(null_type) {}
  
  inline value::value(int type, bool) : type_(type) {
    switch (type) {
#define INIT(p, v) case p##type: u_.p = v; break
      INIT(boolean_, false);
      INIT(number_, 0.0);
#ifdef PICOJSON_USE_INT64
      INIT(int64_, 0);
#endif
      INIT(string_, new std::string());
      INIT(array_, new array());
      INIT(object_, new object());
#undef INIT
    default: break;
    }
  }
  
  inline value::value(bool b) : type_(boolean_type) {
    u_.boolean_ = b;
  }

#ifdef PICOJSON_USE_INT64
  inline value::value(int64_t i) : type_(int64_type) {
    u_.int64_ = i;
  }
#endif

  inline value::value(double n) : type_(number_type) {
    if (
#ifdef _MSC_VER
        ! _finite(n)
#elif __cplusplus>=201103L
		std::isnan(n) || std::isinf(n)
#else
        isnan(n) || isinf(n)
#endif
        ) {
      throw std::overflow_error("");
    }
    u_.number_ = n;
  }
  
  inline value::value(const std::string& s) : type_(string_type) {
    u_.string_ = new std::string(s);
  }
  
  inline value::value(const array& a) : type_(array_type) {
    u_.array_ = new array(a);
  }
  
  inline value::value(const object& o) : type_(object_type) {
    u_.object_ = new object(o);
  }
  
  inline value::value(const char* s) : type_(string_type) {
    u_.string_ = new std::string(s);
  }
  
  inline value::value(const char* s, size_t len) : type_(string_type) {
    u_.string_ = new std::string(s, len);
  }
  
  inline value::~value() {
    switch (type_) {
#define DEINIT(p) case p##type: delete u_.p; break
      DEINIT(string_);
      DEINIT(array_);
      DEINIT(object_);
#undef DEINIT
    default: break;
    }
  }
  
  inline value::value(const value& x) : type_(x.type_) {
    switch (type_) {
#define INIT(p, v) case p##type: u_.p = v; break
      INIT(string_, new std::string(*x.u_.string_));
      INIT(array_, new array(*x.u_.array_));
      INIT(object_, new object(*x.u_.object_));
#undef INIT
    default:
      u_ = x.u_;
      break;
    }
  }
  
  inline value& value::operator=(const value& x) {
    if (this != &x) {
      this->~value();
      new (this) value(x);
    }
    return *this;
  }
  
  inline void value::swap(value& x) {
    std::swap(type_, x.type_);
    std::swap(u_, x.u_);
  }
  
#define IS(ctype, jtype)			     \
  template <> inline bool value::is<ctype>() const { \
    return type_ == jtype##_type;		     \
  }
  IS(null, null)
  IS(bool, boolean)
#ifdef PICOJSON_USE_INT64
  IS(int64_t, int64)
#endif
  IS(std::string, string)
  IS(array, array)
  IS(object, object)
#undef IS
  template <> inline bool value::is<double>() const {
    return type_ == number_type
#ifdef PICOJSON_USE_INT64
      || type_ == int64_type
#endif
      ;
  }
  
#define CGET(ctype, var)					\
  template <> inline const ctype& value::get<ctype>() const {	\
    PICOJSON_ASSERT("type mismatch! call vis<type>() before get<type>()" \
	   && is<ctype>());				        \
    return var;							\
  }
#define MGET(ctype, var)					\
  template <> inline ctype& value::get<ctype>() {		\
    PICOJSON_ASSERT("type mismatch! call is<type>() before get<type>()"	\
	   && is<ctype>());					\
    return var;							\
  }
#define GET(ctype, var) \
  CGET(ctype, var) \
  MGET(ctype, var)
  GET(bool, u_.boolean_)
  GET(std::string, *u_.string_)
  GET(array, *u_.array_)
  GET(object, *u_.object_)
#ifdef PICOJSON_USE_INT64
  CGET(double, type_ == int64_type ? double_buf_ = u_.int64_ : u_.number_)
  MGET(double, type_ == int64_type ? (type_ = number_type, u_.number_ = u_.int64_) : u_.number_)
  GET(int64_t, u_.int64_)
#else
  GET(double, u_.number_)
#endif
#undef GET
#undef CGET
#undef MGET
  
  inline bool value::evaluate_as_boolean() const {
    switch (type_) {
    case null_type:
      return false;
    case boolean_type:
      return u_.boolean_;
    case number_type:
      return u_.number_ != 0;
    case string_type:
      return ! u_.string_->empty();
    default:
      return true;
    }
  }
  
  inline const value& value::get(size_t idx) const {
    static value s_null;
    PICOJSON_ASSERT(is<array>());
    return idx < u_.array_->size() ? (*u_.array_)[idx] : s_null;
  }

  inline value& value::get(size_t idx) {
    static value s_null;
    PICOJSON_ASSERT(is<array>());
    return idx < u_.array_->size() ? (*u_.array_)[idx] : s_null;
  }

  inline const value& value::get(const std::string& key) const {
    static value s_null;
    PICOJSON_ASSERT(is<object>());
    object::const_iterator i = u_.object_->find(key);
    return i != u_.object_->end() ? i->second : s_null;
  }

  inline value& value::get(const std::string& key) {
    static value s_null;
    PICOJSON_ASSERT(is<object>());
    object::iterator i = u_.object_->find(key);
    return i != u_.object_->end() ? i->second : s_null;
  }

  inline bool value::contains(size_t idx) const {
    PICOJSON_ASSERT(is<array>());
    return idx < u_.array_->size();
  }

  inline bool value::contains(const std::string& key) const {
    PICOJSON_ASSERT(is<object>());
    object::const_iterator i = u_.object_->find(key);
    return i != u_.object_->end();
  }
  
  inline std::string value::to_str() const {
    switch (type_) {
    case null_type:      return "null";
    case boolean_type:   return u_.boolean_ ? "true" : "false";
#ifdef PICOJSON_USE_INT64
    case int64_type: {
      char buf[sizeof("-9223372036854775808")];
      SNPRINTF(buf, sizeof(buf), "%" PRId64, u_.int64_);
      return buf;
    }
#endif
    case number_type:    {
      char buf[256];
      double tmp;
      SNPRINTF(buf, sizeof(buf), fabs(u_.number_) < (1ULL << 53) && modf(u_.number_, &tmp) == 0 ? "%.f" : "%.17g", u_.number_);
#if PICOJSON_USE_LOCALE
      char *decimal_point = localeconv()->decimal_point;
      if (strcmp(decimal_point, ".") != 0) {
        size_t decimal_point_len = strlen(decimal_point);
        for (char *p = buf; *p != '\0'; ++p) {
          if (strncmp(p, decimal_point, decimal_point_len) == 0) {
            return std::string(buf, p) + "." + (p + decimal_point_len);
          }
        }
      }
#endif
      return buf;
    }
    case string_type:    return *u_.string_;
    case array_type:     return "array";
    case object_type:    return "object";
    default:             PICOJSON_ASSERT(0);
#ifdef _MSC_VER
      __assume(0);
#endif
    }
    return std::string();
  }
  
  template <typename Iter> void copy(const std::string& s, Iter oi) {
    std::copy(s.begin(), s.end(), oi);
  }
  
  template <typename Iter> void serialize_str(const std::string& s, Iter oi) {
    *oi++ = '"';
    for (std::string::const_iterator i = s.begin(); i != s.end(); ++i) {
      switch (*i) {
#define MAP(val, sym) case val: copy(sym, oi); break
	MAP('"', "\\\"");
	MAP('\\', "\\\\");
	MAP('/', "\\/");
	MAP('\b', "\\b");
	MAP('\f', "\\f");
	MAP('\n', "\\n");
	MAP('\r', "\\r");
	MAP('\t', "\\t");
#undef MAP
      default:
	if ((unsigned char)*i < 0x20 || *i == 0x7f) {
	  char buf[7];
	  SNPRINTF(buf, sizeof(buf), "\\u%04x", *i & 0xff);
	  copy(buf, buf + 6, oi);
	  } else {
	  *oi++ = *i;
	}
	break;
      }
    }
    *oi++ = '"';
  }

  template <typename Iter> void value::serialize(Iter oi, bool prettify) const {
    return _serialize(oi, prettify ? 0 : -1);
  }
  
  inline std::string value::serialize(bool prettify) const {
    return _serialize(prettify ? 0 : -1);
  }

  template <typename Iter> void value::_indent(Iter oi, int indent) {
    *oi++ = '\n';
    for (int i = 0; i < indent * INDENT_WIDTH; ++i) {
      *oi++ = ' ';
    }
  }

  template <typename Iter> void value::_serialize(Iter oi, int indent) const {
    switch (type_) {
    case string_type:
      serialize_str(*u_.string_, oi);
      break;
    case array_type: {
      *oi++ = '[';
      if (indent != -1) {
        ++indent;
      }
      for (array::const_iterator i = u_.array_->begin();
           i != u_.array_->end();
           ++i) {
	if (i != u_.array_->begin()) {
	  *oi++ = ',';
	}
        if (indent != -1) {
          _indent(oi, indent);
        }
	i->_serialize(oi, indent);
      }
      if (indent != -1) {
        --indent;
        if (! u_.array_->empty()) {
          _indent(oi, indent);
        }
      }
      *oi++ = ']';
      break;
    }
    case object_type: {
      *oi++ = '{';
      if (indent != -1) {
        ++indent;
      }
      for (object::const_iterator i = u_.object_->begin();
	   i != u_.object_->end();
	   ++i) {
	if (i != u_.object_->begin()) {
	  *oi++ = ',';
	}
        if (indent != -1) {
          _indent(oi, indent);
        }
	serialize_str(i->first, oi);
	*oi++ = ':';
        if (indent != -1) {
          *oi++ = ' ';
        }
        i->second._serialize(oi, indent);
      }
      if (indent != -1) {
        --indent;
        if (! u_.object_->empty()) {
          _indent(oi, indent);
        }
      }
      *oi++ = '}';
      break;
    }
    default:
      copy(to_str(), oi);
      break;
    }
    if (indent == 0) {
      *oi++ = '\n';
    }
  }
  
  inline std::string value::_serialize(int indent) const {
    std::string s;
    _serialize(std::back_inserter(s), indent);
    return s;
  }
  
  template <typename Iter> class input {
  protected:
    Iter cur_, end_;
    int last_ch_;
    bool ungot_;
    int line_;
  public:
    input(const Iter& first, const Iter& last) : cur_(first), end_(last), last_ch_(-1), ungot_(false), line_(1) {}
    int getc() {
      if (ungot_) {
	ungot_ = false;
	return last_ch_;
      }
      if (cur_ == end_) {
	last_ch_ = -1;
	return -1;
      }
      if (last_ch_ == '\n') {
	line_++;
      }
      last_ch_ = *cur_ & 0xff;
      ++cur_;
      return last_ch_;
    }
    void ungetc() {
      if (last_ch_ != -1) {
	PICOJSON_ASSERT(! ungot_);
	ungot_ = true;
      }
    }
    Iter cur() const { return cur_; }
    int line() const { return line_; }
    void skip_ws() {
      while (1) {
	int ch = getc();
	if (! (ch == ' ' || ch == '\t' || ch == '\n' || ch == '\r')) {
	  ungetc();
	  break;
	}
      }
    }
    bool expect(int expect) {
      skip_ws();
      if (getc() != expect) {
	ungetc();
	return false;
      }
      return true;
    }
    bool match(const std::string& pattern) {
      for (std::string::const_iterator pi(pattern.begin());
	   pi != pattern.end();
	   ++pi) {
	if (getc() != *pi) {
	  ungetc();
	  return false;
	}
      }
      return true;
    }
  };
  
  template<typename Iter> inline int _parse_quadhex(input<Iter> &in) {
    int uni_ch = 0, hex;
    for (int i = 0; i < 4; i++) {
      if ((hex = in.getc()) == -1) {
	return -1;
      }
      if ('0' <= hex && hex <= '9') {
	hex -= '0';
      } else if ('A' <= hex && hex <= 'F') {
	hex -= 'A' - 0xa;
      } else if ('a' <= hex && hex <= 'f') {
	hex -= 'a' - 0xa;
      } else {
	in.ungetc();
	return -1;
      }
      uni_ch = uni_ch * 16 + hex;
    }
    return uni_ch;
  }
  
  template<typename String, typename Iter> inline bool _parse_codepoint(String& out, input<Iter>& in) {
    int uni_ch;
    if ((uni_ch = _parse_quadhex(in)) == -1) {
      return false;
    }
    if (0xd800 <= uni_ch && uni_ch <= 0xdfff) {
      if (0xdc00 <= uni_ch) {
	// a second 16-bit of a surrogate pair appeared
	return false;
      }
      // first 16-bit of surrogate pair, get the next one
      if (in.getc() != '\\' || in.getc() != 'u') {
	in.ungetc();
	return false;
      }
      int second = _parse_quadhex(in);
      if (! (0xdc00 <= second && second <= 0xdfff)) {
	return false;
      }
      uni_ch = ((uni_ch - 0xd800) << 10) | ((second - 0xdc00) & 0x3ff);
      uni_ch += 0x10000;
    }
    if (uni_ch < 0x80) {
      out.push_back(uni_ch);
    } else {
      if (uni_ch < 0x800) {
	out.push_back(0xc0 | (uni_ch >> 6));
      } else {
	if (uni_ch < 0x10000) {
	  out.push_back(0xe0 | (uni_ch >> 12));
	} else {
	  out.push_back(0xf0 | (uni_ch >> 18));
	  out.push_back(0x80 | ((uni_ch >> 12) & 0x3f));
	}
	out.push_back(0x80 | ((uni_ch >> 6) & 0x3f));
      }
      out.push_back(0x80 | (uni_ch & 0x3f));
    }
    return true;
  }
  
  template<typename String, typename Iter> inline bool _parse_string(String& out, input<Iter>& in) {
    while (1) {
      int ch = in.getc();
      if (ch < ' ') {
	in.ungetc();
	return false;
      } else if (ch == '"') {
	return true;
      } else if (ch == '\\') {
	if ((ch = in.getc()) == -1) {
	  return false;
	}
	switch (ch) {
#define MAP(sym, val) case sym: out.push_back(val); break
	  MAP('"', '\"');
	  MAP('\\', '\\');
	  MAP('/', '/');
	  MAP('b', '\b');
	  MAP('f', '\f');
	  MAP('n', '\n');
	  MAP('r', '\r');
	  MAP('t', '\t');
#undef MAP
	case 'u':
	  if (! _parse_codepoint(out, in)) {
	    return false;
	  }
	  break;
	default:
	  return false;
	}
      } else {
	out.push_back(ch);
      }
    }
    return false;
  }
  
  template <typename Context, typename Iter> inline bool _parse_array(Context& ctx, input<Iter>& in) {
    if (! ctx.parse_array_start()) {
      return false;
    }
    size_t idx = 0;
    if (in.expect(']')) {
      return ctx.parse_array_stop(idx);
    }
    do {
      if (! ctx.parse_array_item(in, idx)) {
	return false;
      }
      idx++;
    } while (in.expect(','));
    return in.expect(']') && ctx.parse_array_stop(idx);
  }
  
  template <typename Context, typename Iter> inline bool _parse_object(Context& ctx, input<Iter>& in) {
    if (! ctx.parse_object_start()) {
      return false;
    }
    if (in.expect('}')) {
      return true;
    }
    do {
      std::string key;
      if (! in.expect('"')
	  || ! _parse_string(key, in)
	  || ! in.expect(':')) {
	return false;
      }
      if (! ctx.parse_object_item(in, key)) {
	return false;
      }
    } while (in.expect(','));
    return in.expect('}');
  }
  
  template <typename Iter> inline std::string _parse_number(input<Iter>& in) {
    std::string num_str;
    while (1) {
      int ch = in.getc();
      if (('0' <= ch && ch <= '9') || ch == '+' || ch == '-'
          || ch == 'e' || ch == 'E') {
        num_str.push_back(ch);
      } else if (ch == '.') {
#if PICOJSON_USE_LOCALE
        num_str += localeconv()->decimal_point;
#else
        num_str.push_back('.');
#endif
      } else {
	in.ungetc();
	break;
      }
    }
    return num_str;
  }
  
  template <typename Context, typename Iter> inline bool _parse(Context& ctx, input<Iter>& in) {
    in.skip_ws();
    int ch = in.getc();
    switch (ch) {
#define IS(ch, text, op) case ch: \
      if (in.match(text) && op) { \
	return true; \
      } else { \
	return false; \
      }
      IS('n', "ull", ctx.set_null());
      IS('f', "alse", ctx.set_bool(false));
      IS('t', "rue", ctx.set_bool(true));
#undef IS
    case '"':
      return ctx.parse_string(in);
    case '[':
      return _parse_array(ctx, in);
    case '{':
      return _parse_object(ctx, in);
    default:
      if (('0' <= ch && ch <= '9') || ch == '-') {
        double f;
        char *endp;
	in.ungetc();
        std::string num_str = _parse_number(in);
        if (num_str.empty()) {
          return false;
        }
#ifdef PICOJSON_USE_INT64
        {
          int64_t i64val;
          errno = 0;
          if (! ((i64val = strtoimax(num_str.c_str(), &endp, 10)) == 0 && errno != 0)
              && std::numeric_limits<int64_t>::min() <= i64val
              && i64val <= std::numeric_limits<int64_t>::max()
              && endp == num_str.c_str() + num_str.size()) {
            ctx.set_int64(i64val);
            return true;
          }
        }
#endif
        f = strtod(num_str.c_str(), &endp);
        if (endp == num_str.c_str() + num_str.size()) {
          ctx.set_number(f);
          return true;
        }
        return false;
      }
      break;
    }
    in.ungetc();
    return false;
  }
  
  class deny_parse_context {
  public:
    bool set_null() { return false; }
    bool set_bool(bool) { return false; }
#ifdef PICOJSON_USE_INT64
    bool set_int64(int64_t) { return false; }
#endif
    bool set_number(double) { return false; }
    template <typename Iter> bool parse_string(input<Iter>&) { return false; }
    bool parse_array_start() { return false; }
    template <typename Iter> bool parse_array_item(input<Iter>&, size_t) {
      return false;
    }
    bool parse_array_stop(size_t) { return false; }
    bool parse_object_start() { return false; }
    template <typename Iter> bool parse_object_item(input<Iter>&, const std::string&) {
      return false;
    }
  };
  
  class default_parse_context {
  protected:
    value* out_;
  public:
    default_parse_context(value* out) : out_(out) {}
    bool set_null() {
      *out_ = value();
      return true;
    }
    bool set_bool(bool b) {
      *out_ = value(b);
      return true;
    }
#ifdef PICOJSON_USE_INT64
    bool set_int64(int64_t i) {
      *out_ = value(i);
      return true;
    }
#endif
    bool set_number(double f) {
      *out_ = value(f);
      return true;
    }
    template<typename Iter> bool parse_string(input<Iter>& in) {
      *out_ = value(string_type, false);
      return _parse_string(out_->get<std::string>(), in);
    }
    bool parse_array_start() {
      *out_ = value(array_type, false);
      return true;
    }
    template <typename Iter> bool parse_array_item(input<Iter>& in, size_t) {
      array& a = out_->get<array>();
      a.push_back(value());
      default_parse_context ctx(&a.back());
      return _parse(ctx, in);
    }
    bool parse_array_stop(size_t) { return true; }
    bool parse_object_start() {
      *out_ = value(object_type, false);
      return true;
    }
    template <typename Iter> bool parse_object_item(input<Iter>& in, const std::string& key) {
      object& o = out_->get<object>();
      default_parse_context ctx(&o[key]);
      return _parse(ctx, in);
    }
  private:
    default_parse_context(const default_parse_context&);
    default_parse_context& operator=(const default_parse_context&);
  };

  class null_parse_context {
  public:
    struct dummy_str {
      void push_back(int) {}
    };
  public:
    null_parse_context() {}
    bool set_null() { return true; }
    bool set_bool(bool) { return true; }
#ifdef PICOJSON_USE_INT64
    bool set_int64(int64_t) { return true; }
#endif
    bool set_number(double) { return true; }
    template <typename Iter> bool parse_string(input<Iter>& in) {
      dummy_str s;
      return _parse_string(s, in);
    }
    bool parse_array_start() { return true; }
    template <typename Iter> bool parse_array_item(input<Iter>& in, size_t) {
      return _parse(*this, in);
    }
    bool parse_array_stop(size_t) { return true; }
    bool parse_object_start() { return true; }
    template <typename Iter> bool parse_object_item(input<Iter>& in, const std::string&) {
      return _parse(*this, in);
    }
  private:
    null_parse_context(const null_parse_context&);
    null_parse_context& operator=(const null_parse_context&);
  };
  
  // obsolete, use the version below
  template <typename Iter> inline std::string parse(value& out, Iter& pos, const Iter& last) {
    std::string err;
    pos = parse(out, pos, last, &err);
    return err;
  }
  
  template <typename Context, typename Iter> inline Iter _parse(Context& ctx, const Iter& first, const Iter& last, std::string* err) {
    input<Iter> in(first, last);
    if (! _parse(ctx, in) && err != NULL) {
      char buf[64];
      SNPRINTF(buf, sizeof(buf), "syntax error at line %d near: ", in.line());
      *err = buf;
      while (1) {
	int ch = in.getc();
	if (ch == -1 || ch == '\n') {
	  break;
	} else if (ch >= ' ') {
	  err->push_back(ch);
	}
      }
    }
    return in.cur();
  }
  
  template <typename Iter> inline Iter parse(value& out, const Iter& first, const Iter& last, std::string* err) {
    default_parse_context ctx(&out);
    return _parse(ctx, first, last, err);
  }
  
  inline std::string parse(value& out, std::istream& is) {
    std::string err;
    parse(out, std::istreambuf_iterator<char>(is.rdbuf()),
	  std::istreambuf_iterator<char>(), &err);
    return err;
  }
  
  template <typename T> struct last_error_t {
    static std::string s;
  };
  template <typename T> std::string last_error_t<T>::s;
  
  inline void set_last_error(const std::string& s) {
    last_error_t<bool>::s = s;
  }
  
  inline const std::string& get_last_error() {
    return last_error_t<bool>::s;
  }

  inline bool operator==(const value& x, const value& y) {
    if (x.is<null>())
      return y.is<null>();
#define PICOJSON_CMP(type)					\
    if (x.is<type>())						\
      return y.is<type>() && x.get<type>() == y.get<type>()
    PICOJSON_CMP(bool);
    PICOJSON_CMP(double);
    PICOJSON_CMP(std::string);
    PICOJSON_CMP(array);
    PICOJSON_CMP(object);
#undef PICOJSON_CMP
    PICOJSON_ASSERT(0);
#ifdef _MSC_VER
    __assume(0);
#endif
    return false;
  }
  
  inline bool operator!=(const value& x, const value& y) {
    return ! (x == y);
  }
}

namespace std {
  template<> inline void swap(picojson::value& x, picojson::value& y)
    {
      x.swap(y);
    }
}

inline std::istream& operator>>(std::istream& is, picojson::value& x)
{
  picojson::set_last_error(std::string());
  std::string err = picojson::parse(x, is);
  if (! err.empty()) {
    picojson::set_last_error(err);
    is.setstate(std::ios::failbit);
  }
  return is;
}

inline std::ostream& operator<<(std::ostream& os, const picojson::value& x)
{
  x.serialize(std::ostream_iterator<char>(os));
  return os;
}
#ifdef _MSC_VER
    #pragma warning(pop)
#endif

#endif
#ifdef TEST_PICOJSON
#ifdef _MSC_VER
    #pragma warning(disable : 4127) // conditional expression is constant
#endif

using namespace std;
  
static bool success = true;
static int test_num = 0;

static void ok(bool b, const char* name = "")
{
  if (! b)
    success = false;
  printf("%s %d - %s\n", b ? "ok" : "ng", ++test_num, name);
}

static void done_testing()
{
  printf("1..%d\n", test_num);
}

template <typename T> void is(const T& x, const T& y, const char* name = "")
{
  if (x == y) {
    ok(true, name);
  } else {
    ok(false, name);
  }
}

#include <algorithm>
#include <sstream>
#include <float.h>
#include <limits.h>

int main(void)
{
#if PICOJSON_USE_LOCALE
  setlocale(LC_ALL, "");
#endif

  // constructors
#define TEST(expr, expected) \
    is(picojson::value expr .serialize(), string(expected), "picojson::value" #expr)
  
  TEST( (true),  "true");
  TEST( (false), "false");
  TEST( (42.0),   "42");
  TEST( (string("hello")), "\"hello\"");
  TEST( ("hello"), "\"hello\"");
  TEST( ("hello", 4), "\"hell\"");

  {
    double a = 1;
    for (int i = 0; i < 1024; i++) {
      picojson::value vi(a);
      std::stringstream ss;
      ss << vi;
      picojson::value vo;
      ss >> vo;
      double b = vo.get<double>();
      if ((i < 53 && a != b) || fabs(a - b) / b > 1e-8) {
        printf("ng i=%d a=%.18e b=%.18e\n", i, a, b);
      }
      a *= 2;
    }
  }
  
#undef TEST
  
#define TEST(in, type, cmp, serialize_test) {				\
    picojson::value v;							\
    const char* s = in;							\
    string err = picojson::parse(v, s, s + strlen(s));			\
    ok(err.empty(), in " no error");					\
    ok(v.is<type>(), in " check type");					\
    is<type>(v.get<type>(), cmp, in " correct output");			\
    is(*s, '\0', in " read to eof");					\
    if (serialize_test) {						\
      is(v.serialize(), string(in), in " serialize");			\
    }									\
  }
  TEST("false", bool, false, true);
  TEST("true", bool, true, true);
  TEST("90.5", double, 90.5, false);
  TEST("1.7976931348623157e+308", double, DBL_MAX, false);
  TEST("\"hello\"", string, string("hello"), true);
  TEST("\"\\\"\\\\\\/\\b\\f\\n\\r\\t\"", string, string("\"\\/\b\f\n\r\t"),
       true);
  TEST("\"\\u0061\\u30af\\u30ea\\u30b9\"", string,
       string("a\xe3\x82\xaf\xe3\x83\xaa\xe3\x82\xb9"), false);
  TEST("\"\\ud840\\udc0b\"", string, string("\xf0\xa0\x80\x8b"), false);
#undef TEST

#define TEST(type, expr) {					       \
    picojson::value v;						       \
    const char *s = expr;					       \
    string err = picojson::parse(v, s, s + strlen(s));		       \
    ok(err.empty(), "empty " #type " no error");		       \
    ok(v.is<picojson::type>(), "empty " #type " check type");	       \
    ok(v.get<picojson::type>().empty(), "check " #type " array size"); \
  }
  TEST(array, "[]");
  TEST(object, "{}");
#undef TEST
  
  {
    picojson::value v;
    const char *s = "[1,true,\"hello\"]";
    string err = picojson::parse(v, s, s + strlen(s));
    ok(err.empty(), "array no error");
    ok(v.is<picojson::array>(), "array check type");
    is(v.get<picojson::array>().size(), size_t(3), "check array size");
    ok(v.contains(0), "check contains array[0]");
    ok(v.get(0).is<double>(), "check array[0] type");
    is(v.get(0).get<double>(), 1.0, "check array[0] value");
    ok(v.contains(1), "check contains array[1]");
    ok(v.get(1).is<bool>(), "check array[1] type");
    ok(v.get(1).get<bool>(), "check array[1] value");
    ok(v.contains(2), "check contains array[2]");
    ok(v.get(2).is<string>(), "check array[2] type");
    is(v.get(2).get<string>(), string("hello"), "check array[2] value");
    ok(!v.contains(3), "check not contains array[3]");
  }
  
  {
    picojson::value v;
    const char *s = "{ \"a\": true }";
    string err = picojson::parse(v, s, s + strlen(s));
    ok(err.empty(), "object no error");
    ok(v.is<picojson::object>(), "object check type");
    is(v.get<picojson::object>().size(), size_t(1), "check object size");
    ok(v.contains("a"), "check contains property");
    ok(v.get("a").is<bool>(), "check bool property exists");
    is(v.get("a").get<bool>(), true, "check bool property value");
    is(v.serialize(), string("{\"a\":true}"), "serialize object");
    ok(!v.contains("z"), "check not contains property");
  }

#define TEST(json, msg) do {				\
    picojson::value v;					\
    const char *s = json;				\
    string err = picojson::parse(v, s, s + strlen(s));	\
    is(err, string("syntax error at line " msg), msg);	\
  } while (0)
  TEST("falsoa", "1 near: oa");
  TEST("{]", "1 near: ]");
  TEST("\n\bbell", "2 near: bell");
  TEST("\"abc\nd\"", "1 near: ");
#undef TEST
  
  {
    picojson::value v1, v2;
    const char *s;
    string err;
    s = "{ \"b\": true, \"a\": [1,2,\"three\"], \"d\": 2 }";
    err = picojson::parse(v1, s, s + strlen(s));
    s = "{ \"d\": 2.0, \"b\": true, \"a\": [1,2,\"three\"] }";
    err = picojson::parse(v2, s, s + strlen(s));
    ok((v1 == v2), "check == operator in deep comparison");
  }

  {
    picojson::value v1, v2;
    const char *s;
    string err;
    s = "{ \"b\": true, \"a\": [1,2,\"three\"], \"d\": 2 }";
    err = picojson::parse(v1, s, s + strlen(s));
    s = "{ \"d\": 2.0, \"a\": [1,\"three\"], \"b\": true }";
    err = picojson::parse(v2, s, s + strlen(s));
    ok((v1 != v2), "check != operator for array in deep comparison");
  }

  {
    picojson::value v1, v2;
    const char *s;
    string err;
    s = "{ \"b\": true, \"a\": [1,2,\"three\"], \"d\": 2 }";
    err = picojson::parse(v1, s, s + strlen(s));
    s = "{ \"d\": 2.0, \"a\": [1,2,\"three\"], \"b\": false }";
    err = picojson::parse(v2, s, s + strlen(s));
    ok((v1 != v2), "check != operator for object in deep comparison");
  }

  {
    picojson::value v1, v2;
    const char *s;
    string err;
    s = "{ \"b\": true, \"a\": [1,2,\"three\"], \"d\": 2 }";
    err = picojson::parse(v1, s, s + strlen(s));
    picojson::object& o = v1.get<picojson::object>();
    o.erase("b");
    picojson::array& a = o["a"].get<picojson::array>();
    picojson::array::iterator i;
    i = std::remove(a.begin(), a.end(), picojson::value(std::string("three")));
    a.erase(i, a.end());
    s = "{ \"a\": [1,2], \"d\": 2 }";
    err = picojson::parse(v2, s, s + strlen(s));
    ok((v1 == v2), "check erase()");
  }

  ok(picojson::value(3.0).serialize() == "3",
     "integral number should be serialized as a integer");
  
  {
    const char* s = "{ \"a\": [1,2], \"d\": 2 }";
    picojson::null_parse_context ctx;
    string err;
    picojson::_parse(ctx, s, s + strlen(s), &err);
    ok(err.empty(), "null_parse_context");
  }
  
  {
    picojson::value v1, v2;
    v1 = picojson::value(true);
    swap(v1, v2);
    ok(v1.is<picojson::null>(), "swap (null)");
    ok(v2.get<bool>() == true, "swap (bool)");

    v1 = picojson::value("a");
    v2 = picojson::value(1.0);
    swap(v1, v2);
    ok(v1.get<double>() == 1.0, "swap (dobule)");
    ok(v2.get<string>() == "a", "swap (string)");

    v1 = picojson::value(picojson::object());
    v2 = picojson::value(picojson::array());
    swap(v1, v2);
    ok(v1.is<picojson::array>(), "swap (array)");
    ok(v2.is<picojson::object>(), "swap (object)");
  }
  
  {
    picojson::value v;
    const char *s = "{ \"a\": 1, \"b\": [ 2, { \"b1\": \"abc\" } ], \"c\": {}, \"d\": [] }";
    string err;
    err = picojson::parse(v, s, s + strlen(s));
    ok(err.empty(), "parse test data for prettifying output");
    ok(v.serialize() == "{\"a\":1,\"b\":[2,{\"b1\":\"abc\"}],\"c\":{},\"d\":[]}", "non-prettifying output");
    ok(v.serialize(true) == "{\n  \"a\": 1,\n  \"b\": [\n    2,\n    {\n      \"b1\": \"abc\"\n    }\n  ],\n  \"c\": {},\n  \"d\": []\n}\n", "prettifying output");
  }

  try {
    picojson::value(NAN);
    ok(false, "should not accept NaN");
  } catch (std::overflow_error e) {
    ok(true, "should not accept NaN");
  }

<<<<<<< HEAD
#ifdef PICOJSON_USE_INT64
  {
    picojson::value v1((int64_t)123);
    ok(v1.is<int64_t>(), "is int64_t");
    ok(v1.is<double>(), "is double as well");
    ok(v1.serialize() == "123", "serialize the value");
    ok(static_cast<const picojson::value&>(v1).get<int64_t>() == 123, "value is correct as int64_t (const)");
    ok(v1.get<int64_t>() == 123, "value is correct as int64_t");
    ok(static_cast<const picojson::value&>(v1).get<double>() == 123.0, "value is correct as double");
    ok(v1.is<int64_t>(), "still is int64_t");
    ok(v1.is<double>(), "still is double as well");
    ok(v1.get<int64_t>() == 123, "value is still correct as int64_t");

    ok(v1.get<double>() == 123.0, "non-const version of get<double>() should return a correct value");
    ok(! v1.is<int64_t>(), "is no more int64_type once a non-const version of get<double>() is called");
    ok(v1.is<double>(), "and is still a double");
  }
#endif
=======
  try {
    picojson::value v(123.);
    ok(! v.is<bool>(), "is<wrong_type>() should return false");
    v.get<bool>();
    ok(false, "get<wrong_type>() should raise an error");
  } catch (std::runtime_error e) {
    ok(true, "get<wrong_type>() should raise an error");
  }
>>>>>>> 0b906ff4

  done_testing();

  return success ? 0 : 1;
}

#endif<|MERGE_RESOLUTION|>--- conflicted
+++ resolved
@@ -40,22 +40,9 @@
 #include <string>
 #include <vector>
 
-<<<<<<< HEAD
-#ifdef PICOJSON_USE_INT64
-# include <inttypes.h>
-#endif
-
-// for compatibility, use C versions of float checking functions
-extern "C" {
-#ifdef _MSC_VER
-# include <float.h>
-#elif defined(__INTEL_COMPILER)
-# include <mathimf.h>
-=======
 // for isnan/isinf
 #if __cplusplus>=201103L
 # include <cmath>
->>>>>>> 0b906ff4
 #else
 extern "C" {
 # ifdef _MSC_VER
@@ -66,6 +53,10 @@
 #  include <math.h>
 # endif
 }
+#endif
+
+#ifdef PICOJSON_USE_INT64
+# include <inttypes.h>
 #endif
 
 // to disable the use of localeconv(3), set PICOJSON_USE_LOCALE to 0
@@ -1265,8 +1256,16 @@
   } catch (std::overflow_error e) {
     ok(true, "should not accept NaN");
   }
-
-<<<<<<< HEAD
+  
+  try {
+    picojson::value v(123.);
+    ok(! v.is<bool>(), "is<wrong_type>() should return false");
+    v.get<bool>();
+    ok(false, "get<wrong_type>() should raise an error");
+  } catch (std::runtime_error e) {
+    ok(true, "get<wrong_type>() should raise an error");
+  }
+
 #ifdef PICOJSON_USE_INT64
   {
     picojson::value v1((int64_t)123);
@@ -1285,16 +1284,6 @@
     ok(v1.is<double>(), "and is still a double");
   }
 #endif
-=======
-  try {
-    picojson::value v(123.);
-    ok(! v.is<bool>(), "is<wrong_type>() should return false");
-    v.get<bool>();
-    ok(false, "get<wrong_type>() should raise an error");
-  } catch (std::runtime_error e) {
-    ok(true, "get<wrong_type>() should raise an error");
-  }
->>>>>>> 0b906ff4
 
   done_testing();
 
